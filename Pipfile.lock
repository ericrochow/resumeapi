{
    "_meta": {
        "hash": {
            "sha256": "18260aa8d66c658a1f26c06fcb105e2642d35880e7bbd1f2978270f73ec451b1"
        },
        "pipfile-spec": 6,
        "requires": {},
        "sources": [
            {
                "name": "pypi",
                "url": "https://pypi.org/simple",
                "verify_ssl": true
            }
        ]
    },
    "default": {
        "anyio": {
            "hashes": [
                "sha256:a0aeffe2fb1fdf374a8e4b471444f0f3ac4fb9f5a5b542b48824475e0042a5a6",
                "sha256:b5fa16c5ff93fa1046f2eeb5bbff2dad4d3514d6cda61d02816dba34fa8c3c2e"
            ],
            "markers": "python_full_version >= '3.6.2'",
            "version": "==3.5.0"
        },
        "anyio": {
            "hashes": [
                "sha256:413adf95f93886e442aea925f3ee43baa5a765a64a0f52c6081894f9992fdd0b",
                "sha256:cb29b9c70620506a9a8f87a309591713446953302d7d995344d0d7c6c0c9a7be"
            ],
            "markers": "python_full_version >= '3.6.2'",
            "version": "==3.6.1"
        },
        "asgiref": {
            "hashes": [
                "sha256:1d2880b792ae8757289136f1db2b7b99100ce959b2aa57fd69dab783d05afac4",
                "sha256:4a29362a6acebe09bf1d6640db38c1dc3d9217c68e6f9f6204d72667fc19a424"
            ],
            "markers": "python_version >= '3.7'",
            "version": "==3.5.2"
        },
        "bcrypt": {
            "hashes": [
                "sha256:2b02d6bfc6336d1094276f3f588aa1225a598e27f8e3388f4db9948cb707b521",
                "sha256:433c410c2177057705da2a9f2cd01dd157493b2a7ac14c8593a16b3dab6b6bfb",
                "sha256:4e029cef560967fb0cf4a802bcf4d562d3d6b4b1bf81de5ec1abbe0f1adb027e",
                "sha256:61bae49580dce88095d669226d5076d0b9d927754cedbdf76c6c9f5099ad6f26",
                "sha256:6d2cb9d969bfca5bc08e45864137276e4c3d3d7de2b162171def3d188bf9d34a",
                "sha256:7180d98a96f00b1050e93f5b0f556e658605dd9f524d0b0e68ae7944673f525e",
                "sha256:7d9ba2e41e330d2af4af6b1b6ec9e6128e91343d0b4afb9282e54e5508f31baa",
                "sha256:7ff2069240c6bbe49109fe84ca80508773a904f5a8cb960e02a977f7f519b129",
                "sha256:88273d806ab3a50d06bc6a2fc7c87d737dd669b76ad955f449c43095389bc8fb",
                "sha256:a2c46100e315c3a5b90fdc53e429c006c5f962529bc27e1dfd656292c20ccc40",
                "sha256:cd43303d6b8a165c29ec6756afd169faba9396a9472cdff753fe9f19b96ce2fa"
            ],
            "version": "==3.2.2"
        },
        "certifi": {
            "hashes": [
                "sha256:84c85a9078b11105f04f3036a9482ae10e4621616db313fe045dd24743a0820d",
                "sha256:fe86415d55e84719d75f8b69414f6438ac3547d2078ab91b67e779ef69378412"
            ],
            "markers": "python_version >= '3.6'",
            "version": "==2022.6.15"
        },
        "cffi": {
            "hashes": [
                "sha256:00a9ed42e88df81ffae7a8ab6d9356b371399b91dbdf0c3cb1e84c03a13aceb5",
                "sha256:03425bdae262c76aad70202debd780501fabeaca237cdfddc008987c0e0f59ef",
                "sha256:04ed324bda3cda42b9b695d51bb7d54b680b9719cfab04227cdd1e04e5de3104",
                "sha256:0e2642fe3142e4cc4af0799748233ad6da94c62a8bec3a6648bf8ee68b1c7426",
                "sha256:173379135477dc8cac4bc58f45db08ab45d228b3363adb7af79436135d028405",
                "sha256:198caafb44239b60e252492445da556afafc7d1e3ab7a1fb3f0584ef6d742375",
                "sha256:1e74c6b51a9ed6589199c787bf5f9875612ca4a8a0785fb2d4a84429badaf22a",
                "sha256:2012c72d854c2d03e45d06ae57f40d78e5770d252f195b93f581acf3ba44496e",
                "sha256:21157295583fe8943475029ed5abdcf71eb3911894724e360acff1d61c1d54bc",
                "sha256:2470043b93ff09bf8fb1d46d1cb756ce6132c54826661a32d4e4d132e1977adf",
                "sha256:285d29981935eb726a4399badae8f0ffdff4f5050eaa6d0cfc3f64b857b77185",
                "sha256:30d78fbc8ebf9c92c9b7823ee18eb92f2e6ef79b45ac84db507f52fbe3ec4497",
                "sha256:320dab6e7cb2eacdf0e658569d2575c4dad258c0fcc794f46215e1e39f90f2c3",
                "sha256:33ab79603146aace82c2427da5ca6e58f2b3f2fb5da893ceac0c42218a40be35",
                "sha256:3548db281cd7d2561c9ad9984681c95f7b0e38881201e157833a2342c30d5e8c",
                "sha256:3799aecf2e17cf585d977b780ce79ff0dc9b78d799fc694221ce814c2c19db83",
                "sha256:39d39875251ca8f612b6f33e6b1195af86d1b3e60086068be9cc053aa4376e21",
                "sha256:3b926aa83d1edb5aa5b427b4053dc420ec295a08e40911296b9eb1b6170f6cca",
                "sha256:3bcde07039e586f91b45c88f8583ea7cf7a0770df3a1649627bf598332cb6984",
                "sha256:3d08afd128ddaa624a48cf2b859afef385b720bb4b43df214f85616922e6a5ac",
                "sha256:3eb6971dcff08619f8d91607cfc726518b6fa2a9eba42856be181c6d0d9515fd",
                "sha256:40f4774f5a9d4f5e344f31a32b5096977b5d48560c5592e2f3d2c4374bd543ee",
                "sha256:4289fc34b2f5316fbb762d75362931e351941fa95fa18789191b33fc4cf9504a",
                "sha256:470c103ae716238bbe698d67ad020e1db9d9dba34fa5a899b5e21577e6d52ed2",
                "sha256:4f2c9f67e9821cad2e5f480bc8d83b8742896f1242dba247911072d4fa94c192",
                "sha256:50a74364d85fd319352182ef59c5c790484a336f6db772c1a9231f1c3ed0cbd7",
                "sha256:54a2db7b78338edd780e7ef7f9f6c442500fb0d41a5a4ea24fff1c929d5af585",
                "sha256:5635bd9cb9731e6d4a1132a498dd34f764034a8ce60cef4f5319c0541159392f",
                "sha256:59c0b02d0a6c384d453fece7566d1c7e6b7bae4fc5874ef2ef46d56776d61c9e",
                "sha256:5d598b938678ebf3c67377cdd45e09d431369c3b1a5b331058c338e201f12b27",
                "sha256:5df2768244d19ab7f60546d0c7c63ce1581f7af8b5de3eb3004b9b6fc8a9f84b",
                "sha256:5ef34d190326c3b1f822a5b7a45f6c4535e2f47ed06fec77d3d799c450b2651e",
                "sha256:6975a3fac6bc83c4a65c9f9fcab9e47019a11d3d2cf7f3c0d03431bf145a941e",
                "sha256:6c9a799e985904922a4d207a94eae35c78ebae90e128f0c4e521ce339396be9d",
                "sha256:70df4e3b545a17496c9b3f41f5115e69a4f2e77e94e1d2a8e1070bc0c38c8a3c",
                "sha256:7473e861101c9e72452f9bf8acb984947aa1661a7704553a9f6e4baa5ba64415",
                "sha256:8102eaf27e1e448db915d08afa8b41d6c7ca7a04b7d73af6514df10a3e74bd82",
                "sha256:87c450779d0914f2861b8526e035c5e6da0a3199d8f1add1a665e1cbc6fc6d02",
                "sha256:8b7ee99e510d7b66cdb6c593f21c043c248537a32e0bedf02e01e9553a172314",
                "sha256:91fc98adde3d7881af9b59ed0294046f3806221863722ba7d8d120c575314325",
                "sha256:94411f22c3985acaec6f83c6df553f2dbe17b698cc7f8ae751ff2237d96b9e3c",
                "sha256:98d85c6a2bef81588d9227dde12db8a7f47f639f4a17c9ae08e773aa9c697bf3",
                "sha256:9ad5db27f9cabae298d151c85cf2bad1d359a1b9c686a275df03385758e2f914",
                "sha256:a0b71b1b8fbf2b96e41c4d990244165e2c9be83d54962a9a1d118fd8657d2045",
                "sha256:a0f100c8912c114ff53e1202d0078b425bee3649ae34d7b070e9697f93c5d52d",
                "sha256:a591fe9e525846e4d154205572a029f653ada1a78b93697f3b5a8f1f2bc055b9",
                "sha256:a5c84c68147988265e60416b57fc83425a78058853509c1b0629c180094904a5",
                "sha256:a66d3508133af6e8548451b25058d5812812ec3798c886bf38ed24a98216fab2",
                "sha256:a8c4917bd7ad33e8eb21e9a5bbba979b49d9a97acb3a803092cbc1133e20343c",
                "sha256:b3bbeb01c2b273cca1e1e0c5df57f12dce9a4dd331b4fa1635b8bec26350bde3",
                "sha256:cba9d6b9a7d64d4bd46167096fc9d2f835e25d7e4c121fb2ddfc6528fb0413b2",
                "sha256:cc4d65aeeaa04136a12677d3dd0b1c0c94dc43abac5860ab33cceb42b801c1e8",
                "sha256:ce4bcc037df4fc5e3d184794f27bdaab018943698f4ca31630bc7f84a7b69c6d",
                "sha256:cec7d9412a9102bdc577382c3929b337320c4c4c4849f2c5cdd14d7368c5562d",
                "sha256:d400bfb9a37b1351253cb402671cea7e89bdecc294e8016a707f6d1d8ac934f9",
                "sha256:d61f4695e6c866a23a21acab0509af1cdfd2c013cf256bbf5b6b5e2695827162",
                "sha256:db0fbb9c62743ce59a9ff687eb5f4afbe77e5e8403d6697f7446e5f609976f76",
                "sha256:dd86c085fae2efd48ac91dd7ccffcfc0571387fe1193d33b6394db7ef31fe2a4",
                "sha256:e00b098126fd45523dd056d2efba6c5a63b71ffe9f2bbe1a4fe1716e1d0c331e",
                "sha256:e229a521186c75c8ad9490854fd8bbdd9a0c9aa3a524326b55be83b54d4e0ad9",
                "sha256:e263d77ee3dd201c3a142934a086a4450861778baaeeb45db4591ef65550b0a6",
                "sha256:ed9cb427ba5504c1dc15ede7d516b84757c3e3d7868ccc85121d9310d27eed0b",
                "sha256:fa6693661a4c91757f4412306191b6dc88c1703f780c8234035eac011922bc01",
                "sha256:fcd131dd944808b5bdb38e6f5b53013c5aa4f334c5cad0c72742f6eba4b73db0"
            ],
            "version": "==1.15.1"
        },
        "charset-normalizer": {
            "hashes": [
                "sha256:5189b6f22b01957427f35b6a08d9a0bc45b46d3788ef5a92e978433c7a35f8a5",
                "sha256:575e708016ff3a5e3681541cb9d79312c416835686d054a23accb873b254f413"
            ],
            "markers": "python_version >= '3.6'",
            "version": "==2.1.0"
        },
        "click": {
            "hashes": [
<<<<<<< HEAD
                "sha256:6a7a62563bbfabfda3a38f3023a1db4a35978c0abd76f6c9605ecd6554d6d9b1",
                "sha256:8458d7b1287c5fb128c90e23381cf99dcde74beaf6c7ff6384ce84d6fe090adb"
            ],
            "markers": "python_version >= '3.6'",
            "version": "==8.0.4"
        },
        "cryptography": {
            "hashes": [
                "sha256:0a3bf09bb0b7a2c93ce7b98cb107e9170a90c51a0162a20af1c61c765b90e60b",
                "sha256:1f64a62b3b75e4005df19d3b5235abd43fa6358d5516cfc43d87aeba8d08dd51",
                "sha256:32db5cc49c73f39aac27574522cecd0a4bb7384e71198bc65a0d23f901e89bb7",
                "sha256:4881d09298cd0b669bb15b9cfe6166f16fc1277b4ed0d04a22f3d6430cb30f1d",
                "sha256:4e2dddd38a5ba733be6a025a1475a9f45e4e41139d1321f412c6b360b19070b6",
                "sha256:53e0285b49fd0ab6e604f4c5d9c5ddd98de77018542e88366923f152dbeb3c29",
                "sha256:70f8f4f7bb2ac9f340655cbac89d68c527af5bb4387522a8413e841e3e6628c9",
                "sha256:7b2d54e787a884ffc6e187262823b6feb06c338084bbe80d45166a1cb1c6c5bf",
                "sha256:7be666cc4599b415f320839e36367b273db8501127b38316f3b9f22f17a0b815",
                "sha256:8241cac0aae90b82d6b5c443b853723bcc66963970c67e56e71a2609dc4b5eaf",
                "sha256:82740818f2f240a5da8dfb8943b360e4f24022b093207160c77cadade47d7c85",
                "sha256:8897b7b7ec077c819187a123174b645eb680c13df68354ed99f9b40a50898f77",
                "sha256:c2c5250ff0d36fd58550252f54915776940e4e866f38f3a7866d92b32a654b86",
                "sha256:ca9f686517ec2c4a4ce930207f75c00bf03d94e5063cbc00a1dc42531511b7eb",
                "sha256:d2b3d199647468d410994dbeb8cec5816fb74feb9368aedf300af709ef507e3e",
                "sha256:da73d095f8590ad437cd5e9faf6628a218aa7c387e1fdf67b888b47ba56a17f0",
                "sha256:e167b6b710c7f7bc54e67ef593f8731e1f45aa35f8a8a7b72d6e42ec76afd4b3",
                "sha256:ea634401ca02367c1567f012317502ef3437522e2fc44a3ea1844de028fa4b84",
                "sha256:ec6597aa85ce03f3e507566b8bcdf9da2227ec86c4266bd5e6ab4d9e0cc8dab2",
                "sha256:f64b232348ee82f13aac22856515ce0195837f6968aeaa94a3d0353ea2ec06a6"
            ],
            "version": "==36.0.2"
=======
                "sha256:7682dc8afb30297001674575ea00d1814d808d6a36af415a82bd481d37ba7b8e",
                "sha256:bb4d8133cb15a609f44e8213d9b391b0809795062913b383c62be0ee95b1db48"
            ],
            "markers": "python_version >= '3.7'",
            "version": "==8.1.3"
        },
        "cryptography": {
            "hashes": [
                "sha256:190f82f3e87033821828f60787cfa42bff98404483577b591429ed99bed39d59",
                "sha256:2be53f9f5505673eeda5f2736bea736c40f051a739bfae2f92d18aed1eb54596",
                "sha256:30788e070800fec9bbcf9faa71ea6d8068f5136f60029759fd8c3efec3c9dcb3",
                "sha256:3d41b965b3380f10e4611dbae366f6dc3cefc7c9ac4e8842a806b9672ae9add5",
                "sha256:4c590ec31550a724ef893c50f9a97a0c14e9c851c85621c5650d699a7b88f7ab",
                "sha256:549153378611c0cca1042f20fd9c5030d37a72f634c9326e225c9f666d472884",
                "sha256:63f9c17c0e2474ccbebc9302ce2f07b55b3b3fcb211ded18a42d5764f5c10a82",
                "sha256:6bc95ed67b6741b2607298f9ea4932ff157e570ef456ef7ff0ef4884a134cc4b",
                "sha256:7099a8d55cd49b737ffc99c17de504f2257e3787e02abe6d1a6d136574873441",
                "sha256:75976c217f10d48a8b5a8de3d70c454c249e4b91851f6838a4e48b8f41eb71aa",
                "sha256:7bc997818309f56c0038a33b8da5c0bfbb3f1f067f315f9abd6fc07ad359398d",
                "sha256:80f49023dd13ba35f7c34072fa17f604d2f19bf0989f292cedf7ab5770b87a0b",
                "sha256:91ce48d35f4e3d3f1d83e29ef4a9267246e6a3be51864a5b7d2247d5086fa99a",
                "sha256:a958c52505c8adf0d3822703078580d2c0456dd1d27fabfb6f76fe63d2971cd6",
                "sha256:b62439d7cd1222f3da897e9a9fe53bbf5c104fff4d60893ad1355d4c14a24157",
                "sha256:b7f8dd0d4c1f21759695c05a5ec8536c12f31611541f8904083f3dc582604280",
                "sha256:d204833f3c8a33bbe11eda63a54b1aad7aa7456ed769a982f21ec599ba5fa282",
                "sha256:e007f052ed10cc316df59bc90fbb7ff7950d7e2919c9757fd42a2b8ecf8a5f67",
                "sha256:f2dcb0b3b63afb6df7fd94ec6fbddac81b5492513f7b0436210d390c14d46ee8",
                "sha256:f721d1885ecae9078c3f6bbe8a88bc0786b6e749bf32ccec1ef2b18929a05046",
                "sha256:f7a6de3e98771e183645181b3627e2563dcde3ce94a9e42a3f427d2255190327",
                "sha256:f8c0a6e9e1dd3eb0414ba320f85da6b0dcbd543126e30fcc546e7372a7fbf3b9"
            ],
            "version": "==37.0.4"
>>>>>>> bf97b23b
        },
        "dnspython": {
            "hashes": [
                "sha256:0f7569a4a6ff151958b64304071d370daa3243d15941a7beedf0c9fe5105603e",
                "sha256:a851e51367fb93e9e1361732c1d60dab63eff98712e503ea7d92e6eccb109b4f"
            ],
<<<<<<< HEAD
            "markers": "python_version >= '3.6' and python_version < '4.0'",
=======
            "markers": "python_version >= '3.6' and python_version < '4'",
>>>>>>> bf97b23b
            "version": "==2.2.1"
        },
        "ecdsa": {
            "hashes": [
                "sha256:87efdeb1380b50467681a8d82ed5d46af6b3b79765cf8e38f07f6a52d09b9196",
                "sha256:b7a29fde6d28f6817e413672ec1301dd07bddec6a4d608118fef1e32d4313c3a"
            ],
            "markers": "python_version >= '2.6' and python_version not in '3.0, 3.1, 3.2'",
            "version": "==0.18.0b2"
        },
        "email-validator": {
            "hashes": [
                "sha256:6757aea012d40516357c0ac2b1a4c31219ab2f899d26831334c5d069e8b6c3d8",
                "sha256:c8589e691cf73eb99eed8d10ce0e9cbb05a0886ba920c8bcb7c82873f4c5789c"
            ],
            "version": "==1.2.1"
        },
        "fastapi": {
            "extras": [
                "all"
            ],
            "hashes": [
                "sha256:124774ce4cb3322841965f559669b233a0b8d343ea24fdd8b293253c077220d7",
                "sha256:43d12891b78fc497a50623e9c7c24640c569489f060acd9ce2c4902080487a93"
            ],
            "index": "pypi",
<<<<<<< HEAD
            "version": "==0.75.0"
=======
            "version": "==0.58.1"
        },
        "graphene": {
            "hashes": [
                "sha256:73332510a14b94fcb925dae4563ad6a028d414144704fdcc191565af72608798",
                "sha256:99becdccd2683c2db1a8486e98d007b5e64fa2ff0922e6c1b08e19233031368d"
            ],
            "version": "==3.1"
        },
        "graphql-core": {
            "hashes": [
                "sha256:9d1bf141427b7d54be944587c8349df791ce60ade2e3cccaf9c56368c133c201",
                "sha256:f83c658e4968998eed1923a2e3e3eddd347e005ac0315fbb7ca4d70ea9156323"
            ],
            "markers": "python_version >= '3.6' and python_version < '4'",
            "version": "==3.2.1"
        },
        "graphql-relay": {
            "hashes": [
                "sha256:1ff1c51298356e481a0be009ccdff249832ce53f30559c1338f22a0e0d17250c",
                "sha256:c9b22bd28b170ba1fe674c74384a8ff30a76c8e26f88ac3aa1584dd3179953e5"
            ],
            "markers": "python_version >= '3.6' and python_version < '4'",
            "version": "==3.2.0"
>>>>>>> bf97b23b
        },
        "greenlet": {
            "hashes": [
                "sha256:004aed447382d80a56ecc354a6d807f305e6c808714ce6ccbca4839c94fae81d",
                "sha256:068d68fad6bd623e29a2d36e74538c9b9d6dc6464931cd27d93da6cfc6a7f242",
                "sha256:06fd4075754009c9817c6b4e1dc0af4616de52757b6ca973a81c3c1aadc28257",
                "sha256:1004cb542451814b12a4f38e835a47734e2b2c683acbf463d5ae76282a3974cf",
                "sha256:10c358633a8b27bfc32d27114ef2ca2ddc9f1f89f1643d1157b85e1fdd695315",
                "sha256:115bc25fefbdc692c4483e9ddb9011ccd0251590ed59dbfff0f4eb7050bf99c4",
                "sha256:1d987a2579336792f73ae6b106c2f087e32afc8573fbf9566f123ac6d8cfb72f",
                "sha256:2128d727fd1e8afba8e68feb2cdcf88c90163b69ddc9707722a3e491c5280720",
                "sha256:230132c241fe284f93f2e7b3969e9b22bbd76ef98cf93e382c945d378907f5a4",
                "sha256:23558f7bd08a663386c032ab8d302d613d2d02ae0c9758ad410bab6035b58d3d",
                "sha256:255d520d3e4a5f16883b182e1a94219fe455ab4f50aaaf534bfd6d64ee728397",
                "sha256:2a6bc19a728f6f643cfc89b876159a1a25a8f7d8700c013d48a73691f80b4550",
                "sha256:379bed346ef8ba0a0e698b3c5975a44d15dd4a5bbff40bbd7fd548b445d5550b",
                "sha256:3b12d0866759db93b0a893b4e50a7d7d1681519d2346c26695bb8bb2c652230e",
                "sha256:40d491944f69e350e1e8b25f6ca49459824ede1678ec0cd4b5541f41edc06614",
                "sha256:471484c7b9d7b7867263051aa81cdeed6e06b455e629a7f05eb91a6cb8bd0836",
                "sha256:488c557080557bc01aabb3e1bda7225c68455b853733a8652857ac0d810dad1b",
                "sha256:49c2e76e7aa81ba889b3c183e2341af3cc6161ee38852085110ae49d5b5d9a40",
                "sha256:52d13ec90236e5935ed6da044e78faa1371d5116cc43fe6d7ca8994dd619ef96",
                "sha256:57898c69a253d81f487787bdd538629fabd671fab8a9e31b041ca30965fd9556",
                "sha256:5d577eef5beb5730ef01ab39983eb852a97c359b7a546809adf70c409f4b2ecc",
                "sha256:6a41987c1474c9158a0c0c96611530a8f299bc547d35bee8add981b8b2534f74",
                "sha256:6ae67b7df8db3626af8e042e9c6949cfa27d1a3bbbfdff29e45b72bb6673a650",
                "sha256:6c42c27e9d12e8a481aff469ffe8dd4ce0484c354a418470960f760f6ae41e7c",
                "sha256:6c4a90c9f6128b4d0905a89930bd325e0491574e5cb453f606bb7094a3197587",
                "sha256:6e64518e5833ac2d9359b6d9bd4df2c0cf441a0f3a4eca9e735fbea99009fa70",
                "sha256:6fd3a270c23c5b42d86a9c7c6b0229f23ee4a7a4cabdaaa1693ad7a0982d13cb",
                "sha256:70db73351e0fcf11a76288c47a0469d9a330bcb2e7618c5eb57432b8caa82403",
                "sha256:771f401692046845626cbdf1dd0f04e999413ede0ee9ad39033fe30b5fa2e845",
                "sha256:7935026ec61b967cbc6b746c0ca75c1651ea118d7fee4d259cff9e6866153374",
                "sha256:7b76b1cac9baac1980210e29145800954e7b42e91ef69c4d695de1cab87ce41f",
                "sha256:7e3f37c11b6699b1a1e0fcc0e88829dba4f2866546381b05ab8b3f4db645a823",
                "sha256:8370fa65ad421484894f559055f951843754153b72b9bca2ebdc5288efe2e3f0",
                "sha256:8ae9c443d44a4e23252632e4d7775f419f992d0df3eff923e23775f5cc551d39",
                "sha256:8b31d85f2781e44f1ffaaf7ea07f484e7d42317c677c355fa77b4a1a4bea7394",
                "sha256:8b450336b27f3b375cadc474c6704838eaa8dd3ca312aac3bb69d92264a8e638",
                "sha256:9ce84357388a76d886febff4e50e321c212ffd3248b590960b2da6e02404a5c9",
                "sha256:a23e986fb0ba8e7407286add41fa0d4207be44e3dce1b04789f4757800eca1cf",
                "sha256:a81610ee00d0da9cd2c8679479b7791149365b6dfb3971b01b22ee29b04787ce",
                "sha256:b4e40444975e5ab0ed3004369209c39a28e084951daaeee4919f164b6b849b14",
                "sha256:b66600de16702b9dfa74bea34524b55183a2183e5fd92f20fe6c2fcae550a64c",
                "sha256:ba6ee18694d3673796b7a31b7d21254e87e9e43ca5be56f323fd396111255315",
                "sha256:bd03837da28293baa39bdfc3cada69e2f8807f423ae06168aa28d2b32c63a6b6",
                "sha256:bd2192070f88c0778ae1d68a0980fdece3473498c1db37f3794e3454f91e3ecf",
                "sha256:c1f6f1a3cc013012cd1da913c40b13e6d721046a8c8a0ea0cde94069645a75db",
                "sha256:ce10a8e7e067bde3c1fbf494d2b8859db510206030b0b67bc3af90b0eb1887b9",
                "sha256:d31386d208303a5a6cf0819ef9f6db6680bab9e4ca8e48adb3d4b26ead89beb7",
                "sha256:d83b3af53b201970973c5574b39df226746194063bb248a53fd12b470ac34319",
                "sha256:df9657b212c054ac6d803290d7c4bcd7790af0b725984fce1eeb0a1e3f2d9798",
                "sha256:e576e5fd3f129e6b3595dc734ac7f2b8c548f19ef07781194bc538dc9c0cdbbc",
                "sha256:e7400358558094c1bcedc75f3b3c4f400c53130b44833848890a99968dee6a64",
                "sha256:eb6a385f8577d30e4cb43dd555fb134ddaae1edeb84205e09dabec332bf49fd0",
                "sha256:f27f0875e0873f6bf5df09a456bfcac0667824cabac4cad30b43f36e0382ffe7",
                "sha256:fcd4a6d04995f1d66bc78b503e4e59ae72fd32aaec4f661657fe5ae5c1aa4ce3"
            ],
<<<<<<< HEAD
            "markers": "python_version >= '3' and (platform_machine == 'aarch64' or (platform_machine == 'ppc64le' or (platform_machine == 'x86_64' or (platform_machine == 'amd64' or (platform_machine == 'AMD64' or (platform_machine == 'win32' or platform_machine == 'WIN32'))))))",
=======
            "markers": "python_version >= '3' and platform_machine == 'aarch64' or (platform_machine == 'ppc64le' or (platform_machine == 'x86_64' or (platform_machine == 'amd64' or (platform_machine == 'AMD64' or (platform_machine == 'win32' or platform_machine == 'WIN32')))))",
>>>>>>> bf97b23b
            "version": "==2.0.0a2"
        },
        "h11": {
            "hashes": [
                "sha256:70813c1135087a248a4d38cc0e1a0181ffab2188141a93eaf567940c3957ff06",
                "sha256:8ddd78563b633ca55346c8cd41ec0af27d3c79931828beffb46ce70a379e7442"
            ],
            "markers": "python_version >= '3.6'",
            "version": "==0.13.0"
        },
        "httptools": {
            "hashes": [
                "sha256:01b392a166adcc8bc2f526a939a8aabf89fe079243e1543fd0e7dc1b58d737cb",
                "sha256:200fc1cdf733a9ff554c0bb97a4047785cfaad9875307d6087001db3eb2b417f",
                "sha256:3ab1f390d8867f74b3b5ee2a7ecc9b8d7f53750bd45714bf1cb72a953d7dfa77",
                "sha256:78d03dd39b09c99ec917d50189e6743adbfd18c15d5944392d2eabda688bf149",
                "sha256:79dbc21f3612a78b28384e989b21872e2e3cf3968532601544696e4ed0007ce5",
                "sha256:80ffa04fe8c8dfacf6e4cef8277347d35b0442c581f5814f3b0cf41b65c43c6e",
                "sha256:813871f961edea6cb2fe312f2d9b27d12a51ba92545380126f80d0de1917ea15",
                "sha256:94505026be56652d7a530ab03d89474dc6021019d6b8682281977163b3471ea0",
                "sha256:a23166e5ae2775709cf4f7ad4c2048755ebfb272767d244e1a96d55ac775cca7",
                "sha256:a289c27ccae399a70eacf32df9a44059ca2ba4ac444604b00a19a6c1f0809943",
                "sha256:a7594f9a010cdf1e16a58b3bf26c9da39bbf663e3b8d46d39176999d71816658",
                "sha256:b08d00d889a118f68f37f3c43e359aab24ee29eb2e3fe96d64c6a2ba8b9d6557",
                "sha256:cc9be041e428c10f8b6ab358c6b393648f9457094e1dcc11b4906026d43cd380",
                "sha256:d5682eeb10cca0606c4a8286a3391d4c3c5a36f0c448e71b8bd05be4e1694bfb",
                "sha256:fd3b8905e21431ad306eeaf56644a68fdd621bf8f3097eff54d0f6bdf7262065"
            ],
            "version": "==0.2.0"
        },
        "idna": {
            "hashes": [
                "sha256:84d9dd047ffa80596e0f246e2eab0b391788b0503584e8945f2368256d2735ff",
                "sha256:9d643ff0a55b762d5cdb124b8eaa99c66322e2157b69160bc32796e824360e6d"
            ],
            "markers": "python_version >= '3.5'",
            "version": "==3.3"
        },
        "itsdangerous": {
            "hashes": [
                "sha256:2c2349112351b88699d8d4b6b075022c0808887cb7ad10069318a8b0bc88db44",
                "sha256:5dbbc68b317e5e42f327f9021763545dc3fc3bfe22e6deb96aaf1fc38874156a"
            ],
            "version": "==2.1.2"
        },
        "jinja2": {
            "hashes": [
<<<<<<< HEAD
                "sha256:a2f09a92f358b96b5f6ca6ecb4502669c4acb55d8733bbb2b2c9c4af5564c605",
                "sha256:da424924c069a4013730d8dd010cbecac7e7bb752be388db3741688bffb48dc6"
            ],
            "version": "==3.1.0"
=======
                "sha256:31351a702a408a9e7595a8fc6150fc3f43bb6bf7e319770cbc0db9df9437e852",
                "sha256:6088930bfe239f0e6710546ab9c19c9ef35e29792895fed6e6e31a023a182a61"
            ],
            "version": "==3.1.2"
>>>>>>> bf97b23b
        },
        "markupsafe": {
            "hashes": [
                "sha256:0212a68688482dc52b2d45013df70d169f542b7394fc744c02a57374a4207003",
                "sha256:089cf3dbf0cd6c100f02945abeb18484bd1ee57a079aefd52cffd17fba910b88",
                "sha256:10c1bfff05d95783da83491be968e8fe789263689c02724e0c691933c52994f5",
                "sha256:33b74d289bd2f5e527beadcaa3f401e0df0a89927c1559c8566c066fa4248ab7",
                "sha256:3799351e2336dc91ea70b034983ee71cf2f9533cdff7c14c90ea126bfd95d65a",
                "sha256:3ce11ee3f23f79dbd06fb3d63e2f6af7b12db1d46932fe7bd8afa259a5996603",
                "sha256:421be9fbf0ffe9ffd7a378aafebbf6f4602d564d34be190fc19a193232fd12b1",
                "sha256:43093fb83d8343aac0b1baa75516da6092f58f41200907ef92448ecab8825135",
                "sha256:46d00d6cfecdde84d40e572d63735ef81423ad31184100411e6e3388d405e247",
                "sha256:4a33dea2b688b3190ee12bd7cfa29d39c9ed176bda40bfa11099a3ce5d3a7ac6",
                "sha256:4b9fe39a2ccc108a4accc2676e77da025ce383c108593d65cc909add5c3bd601",
                "sha256:56442863ed2b06d19c37f94d999035e15ee982988920e12a5b4ba29b62ad1f77",
                "sha256:671cd1187ed5e62818414afe79ed29da836dde67166a9fac6d435873c44fdd02",
                "sha256:694deca8d702d5db21ec83983ce0bb4b26a578e71fbdbd4fdcd387daa90e4d5e",
                "sha256:6a074d34ee7a5ce3effbc526b7083ec9731bb3cbf921bbe1d3005d4d2bdb3a63",
                "sha256:6d0072fea50feec76a4c418096652f2c3238eaa014b2f94aeb1d56a66b41403f",
                "sha256:6fbf47b5d3728c6aea2abb0589b5d30459e369baa772e0f37a0320185e87c980",
                "sha256:7f91197cc9e48f989d12e4e6fbc46495c446636dfc81b9ccf50bb0ec74b91d4b",
                "sha256:86b1f75c4e7c2ac2ccdaec2b9022845dbb81880ca318bb7a0a01fbf7813e3812",
                "sha256:8dc1c72a69aa7e082593c4a203dcf94ddb74bb5c8a731e4e1eb68d031e8498ff",
                "sha256:8e3dcf21f367459434c18e71b2a9532d96547aef8a871872a5bd69a715c15f96",
                "sha256:8e576a51ad59e4bfaac456023a78f6b5e6e7651dcd383bcc3e18d06f9b55d6d1",
                "sha256:96e37a3dc86e80bf81758c152fe66dbf60ed5eca3d26305edf01892257049925",
                "sha256:97a68e6ada378df82bc9f16b800ab77cbf4b2fada0081794318520138c088e4a",
                "sha256:99a2a507ed3ac881b975a2976d59f38c19386d128e7a9a18b7df6fff1fd4c1d6",
                "sha256:a49907dd8420c5685cfa064a1335b6754b74541bbb3706c259c02ed65b644b3e",
                "sha256:b09bf97215625a311f669476f44b8b318b075847b49316d3e28c08e41a7a573f",
                "sha256:b7bd98b796e2b6553da7225aeb61f447f80a1ca64f41d83612e6139ca5213aa4",
                "sha256:b87db4360013327109564f0e591bd2a3b318547bcef31b468a92ee504d07ae4f",
                "sha256:bcb3ed405ed3222f9904899563d6fc492ff75cce56cba05e32eff40e6acbeaa3",
                "sha256:d4306c36ca495956b6d568d276ac11fdd9c30a36f1b6eb928070dc5360b22e1c",
                "sha256:d5ee4f386140395a2c818d149221149c54849dfcfcb9f1debfe07a8b8bd63f9a",
                "sha256:dda30ba7e87fbbb7eab1ec9f58678558fd9a6b8b853530e176eabd064da81417",
                "sha256:e04e26803c9c3851c931eac40c695602c6295b8d432cbe78609649ad9bd2da8a",
                "sha256:e1c0b87e09fa55a220f058d1d49d3fb8df88fbfab58558f1198e08c1e1de842a",
                "sha256:e72591e9ecd94d7feb70c1cbd7be7b3ebea3f548870aa91e2732960fa4d57a37",
                "sha256:e8c843bbcda3a2f1e3c2ab25913c80a3c5376cd00c6e8c4a86a89a28c8dc5452",
                "sha256:efc1913fd2ca4f334418481c7e595c00aad186563bbc1ec76067848c7ca0a933",
                "sha256:f121a1420d4e173a5d96e47e9a0c0dcff965afdf1626d28de1460815f7c4ee7a",
                "sha256:fc7b548b17d238737688817ab67deebb30e8073c95749d55538ed473130ec0c7"
            ],
            "markers": "python_version >= '3.7'",
            "version": "==2.1.1"
        },
        "orjson": {
            "hashes": [
                "sha256:09d71813fb0427e5564ceff5b563dcc974c6780cd1ed6abfabf57f58e66f9a8b",
                "sha256:1e3a9c20bbbfdcb49d0926da12ab8b1f62c540c15f986a207fc34205bc9f8f88",
                "sha256:255026bbcd78a366e03e941a6d8d55c5017632f43729a2b70b9e133da8cd6160",
                "sha256:276011c420f09384356d5a66fa8d5f3bde052df3f147e59ea724845f1fd02fdf",
                "sha256:2961734ebd3d6598939d56bcb8a2e8dc28b2dd2ec91c7aad32efbb1b44e7fde0",
                "sha256:381a68122327d08a5891864b64c932eb9238d3bfc58c859664b4ddd9b10f01cd",
                "sha256:3e4d50095fe9a707f4b9e2b257da00e6501326fdfb0f95f51d0d26f21bb5dc66",
                "sha256:3eaea4dd4eea85aefeec64ba463510b078009ad574dc00f9c504f262b8e1b7f3",
                "sha256:4526ac50bd38185066debacce3a188d93f98710448c6ec3695968397e6a9b1b5",
                "sha256:520a6c37b349b5a41c2f14829ac23418f1187ce09d1088cb6100b6c856f7bafb",
                "sha256:52f3dacd8edf333b661d94548f5bb525c725f9ab39621e4f6b0ad086eb50e5a8",
                "sha256:588f6294dcd6278edb57504cdb8564ca0bab6ea4caa92a0ad4a494f8293ce1b5",
                "sha256:5a40f921972224e8365a3c812415653e602a4892eb658ad5f2df0d7c76bbce76",
                "sha256:5c231c4164a4c08c3f6d6b84baa4b2c80ea426937ebd5185ade6ab010bf1932f",
                "sha256:5f26226f1f2408d426810c18848acf6a1556a54fd75a62569c3f18b5a380c571",
                "sha256:62e26eeccffd07b55fa35241256e268b7b8e45167dae4186c445bb0fbe14b5e4",
                "sha256:79fd55f59bd9c2ce40f2dacc7395b01ec9e6d92bdbcca2e174d2d4790ea9993e",
                "sha256:7dcf250c023cdc584e83f9df15c7c942c1582cd90ff44debd46ee1444721ac7d",
                "sha256:86c6755d0c66fa8ea8d925e745f3aea6647e77a4691a4c4feb8ef776046dc268",
                "sha256:b374302846fd1646339e599a55909bc69820ab85b2f88f32d5d7c950d165c6e0",
                "sha256:b522746bbf4d9fbfe4be1137c093979a335e6d763d0928014450684229ecce75",
                "sha256:b63ff3b8d9807f7727efaa5d5c16b0c9408c4a29bf209cc559151bf35f3b9ad9",
                "sha256:bc3dd9d15d678a67ff3e28ce2b87f3255c36a7cd28642b7bea293e20cf56aa49",
                "sha256:bd64c60fe9dbb9cd1f783ca0a721a5936b11db7196dd4692dae05bda6e49c82f",
                "sha256:c9d422524d6e83b8868daf401a184bca99a1c9d584c7532c3f1a948b930fcb7f",
                "sha256:cb676e1fd90685dce0a28fee9c2ccfdddbb08095f3d527ee78bf9c80a7bf2b3a",
                "sha256:cbf04c629518075b00953832b8fb28c0a9538d6867f29f1259a5a8b357e7303b",
                "sha256:d296d58c4112021938dead91a8af369daaf22a21d9a468cdae412cd6f3071c5b",
                "sha256:d7981d69ea530d75bbe4102957bdb32bd4c07149d2a91c815579a3d95eed1172",
                "sha256:da1ec307834bbcf9fc8afcac7abbcb391e9bda8fc22f004ad9ee8a57fae4c45e",
                "sha256:dd2acae5824fabe130b38dbdb194ed1f4ad48067e577ae9b937f92086e751933",
                "sha256:ede049d29dcc32c111a954b3625a3f135559c00110793c3808a7299caafae614",
                "sha256:f251892557d3edd28743af135e757cae79c7c7a05383a71d5053e7cc26214af0",
                "sha256:f3f31559bd06501eaedbfa525723ac08f01b585c0f83c2621f7d6dabde5e4f99",
                "sha256:fa22f898f6f677f66b03c8267bc61a86305ddc1092f4ca2fadc0786d793ad421",
                "sha256:fe21819312f20e3a9167bbef4818cdde0bb2c7049a0f56acd44225255efb45e9",
                "sha256:fe885312ed83e44de0a6a83a8d00e40ef2d3c1e90b2ac9767897b393c9db3e65"
            ],
            "version": "==3.7.6"
        },
        "passlib": {
            "extras": [
                "bcrypt"
            ],
            "hashes": [
                "sha256:aa6bca462b8d8bda89c70b382f0c298a20b5560af6cbfa2dce410c0a2fb669f1",
                "sha256:defd50f72b65c5402ab2c573830a6978e5f202ad0d984793c8dde2c4152ebe04"
            ],
            "index": "pypi",
            "version": "==1.7.4"
        },
        "peewee": {
            "hashes": [
                "sha256:23271422b332c82d30c92597dee905ee831b56c6d99c33e05901e6891c75fe15"
            ],
            "index": "pypi",
            "version": "==3.14.10"
        },
        "psycopg2-binary": {
            "hashes": [
                "sha256:01310cf4cf26db9aea5158c217caa92d291f0500051a6469ac52166e1a16f5b7",
                "sha256:083a55275f09a62b8ca4902dd11f4b33075b743cf0d360419e2051a8a5d5ff76",
                "sha256:090f3348c0ab2cceb6dfbe6bf721ef61262ddf518cd6cc6ecc7d334996d64efa",
                "sha256:0a29729145aaaf1ad8bafe663131890e2111f13416b60e460dae0a96af5905c9",
                "sha256:0c9d5450c566c80c396b7402895c4369a410cab5a82707b11aee1e624da7d004",
                "sha256:10bb90fb4d523a2aa67773d4ff2b833ec00857f5912bafcfd5f5414e45280fb1",
                "sha256:12b11322ea00ad8db8c46f18b7dfc47ae215e4df55b46c67a94b4effbaec7094",
                "sha256:152f09f57417b831418304c7f30d727dc83a12761627bb826951692cc6491e57",
                "sha256:15803fa813ea05bef089fa78835118b5434204f3a17cb9f1e5dbfd0b9deea5af",
                "sha256:15c4e4cfa45f5a60599d9cec5f46cd7b1b29d86a6390ec23e8eebaae84e64554",
                "sha256:183a517a3a63503f70f808b58bfbf962f23d73b6dccddae5aa56152ef2bcb232",
                "sha256:1f14c8b0942714eb3c74e1e71700cbbcb415acbc311c730370e70c578a44a25c",
                "sha256:1f6b813106a3abdf7b03640d36e24669234120c72e91d5cbaeb87c5f7c36c65b",
                "sha256:280b0bb5cbfe8039205c7981cceb006156a675362a00fe29b16fbc264e242834",
                "sha256:2d872e3c9d5d075a2e104540965a1cf898b52274a5923936e5bfddb58c59c7c2",
                "sha256:2f9ffd643bc7349eeb664eba8864d9e01f057880f510e4681ba40a6532f93c71",
                "sha256:3303f8807f342641851578ee7ed1f3efc9802d00a6f83c101d21c608cb864460",
                "sha256:35168209c9d51b145e459e05c31a9eaeffa9a6b0fd61689b48e07464ffd1a83e",
                "sha256:3a79d622f5206d695d7824cbf609a4f5b88ea6d6dab5f7c147fc6d333a8787e4",
                "sha256:404224e5fef3b193f892abdbf8961ce20e0b6642886cfe1fe1923f41aaa75c9d",
                "sha256:46f0e0a6b5fa5851bbd9ab1bc805eef362d3a230fbdfbc209f4a236d0a7a990d",
                "sha256:47133f3f872faf28c1e87d4357220e809dfd3fa7c64295a4a148bcd1e6e34ec9",
                "sha256:526ea0378246d9b080148f2d6681229f4b5964543c170dd10bf4faaab6e0d27f",
                "sha256:53293533fcbb94c202b7c800a12c873cfe24599656b341f56e71dd2b557be063",
                "sha256:539b28661b71da7c0e428692438efbcd048ca21ea81af618d845e06ebfd29478",
                "sha256:57804fc02ca3ce0dbfbef35c4b3a4a774da66d66ea20f4bda601294ad2ea6092",
                "sha256:63638d875be8c2784cfc952c9ac34e2b50e43f9f0a0660b65e2a87d656b3116c",
                "sha256:6472a178e291b59e7f16ab49ec8b4f3bdada0a879c68d3817ff0963e722a82ce",
                "sha256:68641a34023d306be959101b345732360fc2ea4938982309b786f7be1b43a4a1",
                "sha256:6e82d38390a03da28c7985b394ec3f56873174e2c88130e6966cb1c946508e65",
                "sha256:761df5313dc15da1502b21453642d7599d26be88bff659382f8f9747c7ebea4e",
                "sha256:7af0dd86ddb2f8af5da57a976d27cd2cd15510518d582b478fbb2292428710b4",
                "sha256:7b1e9b80afca7b7a386ef087db614faebbf8839b7f4db5eb107d0f1a53225029",
                "sha256:874a52ecab70af13e899f7847b3e074eeb16ebac5615665db33bce8a1009cf33",
                "sha256:887dd9aac71765ac0d0bac1d0d4b4f2c99d5f5c1382d8b770404f0f3d0ce8a39",
                "sha256:8b344adbb9a862de0c635f4f0425b7958bf5a4b927c8594e6e8d261775796d53",
                "sha256:8fc53f9af09426a61db9ba357865c77f26076d48669f2e1bb24d85a22fb52307",
                "sha256:91920527dea30175cc02a1099f331aa8c1ba39bf8b7762b7b56cbf54bc5cce42",
                "sha256:93cd1967a18aa0edd4b95b1dfd554cf15af657cb606280996d393dadc88c3c35",
                "sha256:99485cab9ba0fa9b84f1f9e1fef106f44a46ef6afdeec8885e0b88d0772b49e8",
                "sha256:9d29409b625a143649d03d0fd7b57e4b92e0ecad9726ba682244b73be91d2fdb",
                "sha256:a29b3ca4ec9defec6d42bf5feb36bb5817ba3c0230dd83b4edf4bf02684cd0ae",
                "sha256:a9e1f75f96ea388fbcef36c70640c4efbe4650658f3d6a2967b4cc70e907352e",
                "sha256:accfe7e982411da3178ec690baaceaad3c278652998b2c45828aaac66cd8285f",
                "sha256:adf20d9a67e0b6393eac162eb81fb10bc9130a80540f4df7e7355c2dd4af9fba",
                "sha256:af9813db73395fb1fc211bac696faea4ca9ef53f32dc0cfa27e4e7cf766dcf24",
                "sha256:b1c8068513f5b158cf7e29c43a77eb34b407db29aca749d3eb9293ee0d3103ca",
                "sha256:bda845b664bb6c91446ca9609fc69f7db6c334ec5e4adc87571c34e4f47b7ddb",
                "sha256:c381bda330ddf2fccbafab789d83ebc6c53db126e4383e73794c74eedce855ef",
                "sha256:c3ae8e75eb7160851e59adc77b3a19a976e50622e44fd4fd47b8b18208189d42",
                "sha256:d1c1b569ecafe3a69380a94e6ae09a4789bbb23666f3d3a08d06bbd2451f5ef1",
                "sha256:def68d7c21984b0f8218e8a15d514f714d96904265164f75f8d3a70f9c295667",
                "sha256:dffc08ca91c9ac09008870c9eb77b00a46b3378719584059c034b8945e26b272",
                "sha256:e3699852e22aa68c10de06524a3721ade969abf382da95884e6a10ff798f9281",
                "sha256:e847774f8ffd5b398a75bc1c18fbb56564cda3d629fe68fd81971fece2d3c67e",
                "sha256:ffb7a888a047696e7f8240d649b43fb3644f14f0ee229077e7f6b9f9081635bd"
            ],
            "index": "pypi",
            "version": "==2.9.3"
        },
        "pyasn1": {
            "hashes": [
                "sha256:014c0e9976956a08139dc0712ae195324a75e142284d5f87f1a87ee1b068a359",
                "sha256:03840c999ba71680a131cfaee6fab142e1ed9bbd9c693e285cc6aca0d555e576",
                "sha256:0458773cfe65b153891ac249bcf1b5f8f320b7c2ce462151f8fa74de8934becf",
                "sha256:08c3c53b75eaa48d71cf8c710312316392ed40899cb34710d092e96745a358b7",
                "sha256:39c7e2ec30515947ff4e87fb6f456dfc6e84857d34be479c9d4a4ba4bf46aa5d",
                "sha256:5c9414dcfede6e441f7e8f81b43b34e834731003427e5b09e4e00e3172a10f00",
                "sha256:6e7545f1a61025a4e58bb336952c5061697da694db1cae97b116e9c46abcf7c8",
                "sha256:78fa6da68ed2727915c4767bb386ab32cdba863caa7dbe473eaae45f9959da86",
                "sha256:7ab8a544af125fb704feadb008c99a88805126fb525280b2270bb25cc1d78a12",
                "sha256:99fcc3c8d804d1bc6d9a099921e39d827026409a58f2a720dcdb89374ea0c776",
                "sha256:aef77c9fb94a3ac588e87841208bdec464471d9871bd5050a287cc9a475cd0ba",
                "sha256:e89bf84b5437b532b0803ba5c9a5e054d21fec423a89952a74f87fa2c9b7bce2",
                "sha256:fec3e9d8e36808a28efb59b489e4528c10ad0f480e57dcc32b4de5c9d8c9fdf3"
            ],
            "version": "==0.4.8"
        },
        "pycparser": {
            "hashes": [
                "sha256:8ee45429555515e1f6b185e78100aea234072576aa43ab53aefcae078162fca9",
                "sha256:e644fdec12f7872f86c58ff790da456218b10f863970249516d60a5eaca77206"
            ],
            "version": "==2.21"
        },
        "pydantic": {
            "extras": [
                "dotenv",
                "email"
            ],
            "hashes": [
                "sha256:085ca1de245782e9b46cefcf99deecc67d418737a1fd3f6a4f511344b613a5b3",
                "sha256:086254884d10d3ba16da0588604ffdc5aab3f7f09557b998373e885c690dd398",
                "sha256:0b6037175234850ffd094ca77bf60fb54b08b5b22bc85865331dd3bda7a02fa1",
                "sha256:0fe476769acaa7fcddd17cadd172b156b53546ec3614a4d880e5d29ea5fbce65",
                "sha256:1d5278bd9f0eee04a44c712982343103bba63507480bfd2fc2790fa70cd64cf4",
                "sha256:2cc6a4cb8a118ffec2ca5fcb47afbacb4f16d0ab8b7350ddea5e8ef7bcc53a16",
                "sha256:2ee7e3209db1e468341ef41fe263eb655f67f5c5a76c924044314e139a1103a2",
                "sha256:3011b975c973819883842c5ab925a4e4298dffccf7782c55ec3580ed17dc464c",
                "sha256:3c3b035103bd4e2e4a28da9da7ef2fa47b00ee4a9cf4f1a735214c1bcd05e0f6",
                "sha256:4c68c3bc88dbda2a6805e9a142ce84782d3930f8fdd9655430d8576315ad97ce",
                "sha256:574936363cd4b9eed8acdd6b80d0143162f2eb654d96cb3a8ee91d3e64bf4cf9",
                "sha256:5a79330f8571faf71bf93667d3ee054609816f10a259a109a0738dac983b23c3",
                "sha256:5e48ef4a8b8c066c4a31409d91d7ca372a774d0212da2787c0d32f8045b1e034",
                "sha256:6c5b77947b9e85a54848343928b597b4f74fc364b70926b3c4441ff52620640c",
                "sha256:742645059757a56ecd886faf4ed2441b9c0cd406079c2b4bee51bcc3fbcd510a",
                "sha256:7bdfdadb5994b44bd5579cfa7c9b0e1b0e540c952d56f627eb227851cda9db77",
                "sha256:815ddebb2792efd4bba5488bc8fde09c29e8ca3227d27cf1c6990fc830fd292b",
                "sha256:8b5ac0f1c83d31b324e57a273da59197c83d1bb18171e512908fe5dc7278a1d6",
                "sha256:96f240bce182ca7fe045c76bcebfa0b0534a1bf402ed05914a6f1dadff91877f",
                "sha256:a733965f1a2b4090a5238d40d983dcd78f3ecea221c7af1497b845a9709c1721",
                "sha256:ab624700dc145aa809e6f3ec93fb8e7d0f99d9023b713f6a953637429b437d37",
                "sha256:b2571db88c636d862b35090ccf92bf24004393f85c8870a37f42d9f23d13e032",
                "sha256:bbbc94d0c94dd80b3340fc4f04fd4d701f4b038ebad72c39693c794fd3bc2d9d",
                "sha256:c0727bda6e38144d464daec31dff936a82917f431d9c39c39c60a26567eae3ed",
                "sha256:c556695b699f648c58373b542534308922c46a1cda06ea47bc9ca45ef5b39ae6",
                "sha256:c86229333cabaaa8c51cf971496f10318c4734cf7b641f08af0a6fbf17ca3054",
                "sha256:c8d7da6f1c1049eefb718d43d99ad73100c958a5367d30b9321b092771e96c25",
                "sha256:c8e9dcf1ac499679aceedac7e7ca6d8641f0193c591a2d090282aaf8e9445a46",
                "sha256:cb23bcc093697cdea2708baae4f9ba0e972960a835af22560f6ae4e7e47d33f5",
                "sha256:d1e4c28f30e767fd07f2ddc6f74f41f034d1dd6bc526cd59e63a82fe8bb9ef4c",
                "sha256:d9c9bdb3af48e242838f9f6e6127de9be7063aad17b32215ccc36a09c5cf1070",
                "sha256:dee5ef83a76ac31ab0c78c10bd7d5437bfdb6358c95b91f1ba7ff7b76f9996a1",
                "sha256:e0896200b6a40197405af18828da49f067c2fa1f821491bc8f5bde241ef3f7d7",
                "sha256:f5a64b64ddf4c99fe201ac2724daada8595ada0d102ab96d019c1555c2d6441d",
                "sha256:f947352c3434e8b937e3aa8f96f47bdfe6d92779e44bb3f41e4c213ba6a32145"
            ],
            "index": "pypi",
            "version": "==1.9.0"
        },
        "python-dotenv": {
            "hashes": [
                "sha256:b7e3b04a59693c42c36f9ab1cc2acc46fa5df8c78e178fc33a8d4cd05c8d498f",
                "sha256:d92a187be61fe482e4fd675b6d52200e7be63a12b724abbf931a40ce4fa92938"
            ],
            "index": "pypi",
            "version": "==0.20.0"
        },
        "python-jose": {
            "extras": [
                "cryptography"
            ],
            "hashes": [
                "sha256:55779b5e6ad599c6336191246e95eb2293a9ddebd555f796a65f838f07e5d78a",
                "sha256:9b1376b023f8b298536eedd47ae1089bcdb848f1535ab30555cd92002d78923a"
            ],
            "index": "pypi",
            "version": "==3.3.0"
        },
        "python-multipart": {
            "hashes": [
                "sha256:f7bb5f611fc600d15fa47b3974c8aa16e93724513b49b5f95c81e6624c83fa43"
            ],
            "index": "pypi",
            "version": "==0.0.5"
        },
        "pyyaml": {
            "hashes": [
                "sha256:06a0d7ba600ce0b2d2fe2e78453a470b5a6e000a985dd4a4e54e436cc36b0e97",
                "sha256:240097ff019d7c70a4922b6869d8a86407758333f02203e0fc6ff79c5dcede76",
                "sha256:4f4b913ca1a7319b33cfb1369e91e50354d6f07a135f3b901aca02aa95940bd2",
                "sha256:6034f55dab5fea9e53f436aa68fa3ace2634918e8b5994d82f3621c04ff5ed2e",
                "sha256:69f00dca373f240f842b2931fb2c7e14ddbacd1397d57157a9b005a6a9942648",
                "sha256:73f099454b799e05e5ab51423c7bcf361c58d3206fa7b0d555426b1f4d9a3eaf",
                "sha256:74809a57b329d6cc0fdccee6318f44b9b8649961fa73144a98735b0aaf029f1f",
                "sha256:7739fc0fa8205b3ee8808aea45e968bc90082c10aef6ea95e855e10abf4a37b2",
                "sha256:95f71d2af0ff4227885f7a6605c37fd53d3a106fcab511b8860ecca9fcf400ee",
                "sha256:ad9c67312c84def58f3c04504727ca879cb0013b2517c85a9a253f0cb6380c0a",
                "sha256:b8eac752c5e14d3eca0e6dd9199cd627518cb5ec06add0de9d32baeee6fe645d",
                "sha256:cc8955cfbfc7a115fa81d85284ee61147059a753344bc51098f3ccd69b0d7e0c",
                "sha256:d13155f591e6fcc1ec3b30685d50bf0711574e2c0dfffd7644babf8b5102ca1a"
            ],
            "version": "==5.3.1"
        },
        "requests": {
            "hashes": [
                "sha256:7c5599b102feddaa661c826c56ab4fee28bfd17f5abca1ebbe3e7f19d7c97983",
                "sha256:8fefa2a1a1365bf5520aac41836fbee479da67864514bdb821f31ce07ce65349"
            ],
            "version": "==2.28.1"
        },
        "rsa": {
            "hashes": [
                "sha256:5c6bd9dc7a543b7fe4304a631f8a8a3b674e2bbfc49c2ae96200cdbe55df6b17",
                "sha256:95c5d300c4e879ee69708c428ba566c59478fd653cc3a22243eeb8ed846950bb"
            ],
            "markers": "python_version >= '3.6' and python_version < '4.0'",
            "version": "==4.8"
        },
        "six": {
            "hashes": [
                "sha256:1e61c37477a1626458e36f7b1d82aa5c9b094fa4802892072e49de9c60c4c926",
                "sha256:8abb2f1d86890a2dfb989f9a77cfcfd3e47c2a354b01111771326f8aa26e0254"
            ],
            "markers": "python_version >= '2.7' and python_version not in '3.0, 3.1, 3.2'",
            "version": "==1.16.0"
        },
        "sniffio": {
            "hashes": [
                "sha256:471b71698eac1c2112a40ce2752bb2f4a4814c22a54a3eed3676bc0f5ca9f663",
                "sha256:c4666eecec1d3f50960c6bdf61ab7bc350648da6c126e3cf6898d8cd4ddcd3de"
            ],
            "markers": "python_version >= '3.5'",
            "version": "==1.2.0"
        },
        "sqlalchemy": {
            "hashes": [
<<<<<<< HEAD
                "sha256:04164e0063feb7aedd9d073db0fd496edb244be40d46ea1f0d8990815e4b8c34",
                "sha256:159c2f69dd6efd28e894f261ffca1100690f28210f34cfcd70b895e0ea7a64f3",
                "sha256:199dc6d0068753b6a8c0bd3aceb86a3e782df118260ebc1fa981ea31ee054674",
                "sha256:1bbac3e8293b34c4403d297e21e8f10d2a57756b75cff101dc62186adec725f5",
                "sha256:20e9eba7fd86ef52e0df25bea83b8b518dfdf0bce09b336cfe51671f52aaaa3f",
                "sha256:290cbdf19129ae520d4bdce392648c6fcdbee763bc8f750b53a5ab51880cb9c9",
                "sha256:316270e5867566376e69a0ac738b863d41396e2b63274616817e1d34156dff0e",
                "sha256:3f88a4ee192142eeed3fe173f673ea6ab1f5a863810a9d85dbf6c67a9bd08f97",
                "sha256:4aa96e957141006181ca58e792e900ee511085b8dae06c2d08c00f108280fb8a",
                "sha256:4b2bcab3a914715d332ca783e9bda13bc570d8b9ef087563210ba63082c18c16",
                "sha256:576684771456d02e24078047c2567025f2011977aa342063468577d94e194b00",
                "sha256:5a2e73508f939175363d8a4be9dcdc84cf16a92578d7fa86e6e4ca0e6b3667b2",
                "sha256:5ba59761c19b800bc2e1c9324da04d35ef51e4ee9621ff37534bc2290d258f71",
                "sha256:5dc9801ae9884e822ba942ca493642fb50f049c06b6dbe3178691fce48ceb089",
                "sha256:6fdd2dc5931daab778c2b65b03df6ae68376e028a3098eb624d0909d999885bc",
                "sha256:708973b5d9e1e441188124aaf13c121e5b03b6054c2df59b32219175a25aa13e",
                "sha256:7ff72b3cc9242d1a1c9b84bd945907bf174d74fc2519efe6184d6390a8df478b",
                "sha256:8679f9aba5ac22e7bce54ccd8a77641d3aea3e2d96e73e4356c887ebf8ff1082",
                "sha256:8b9a395122770a6f08ebfd0321546d7379f43505882c7419d7886856a07caa13",
                "sha256:8e1e5d96b744a4f91163290b01045430f3f32579e46d87282449e5b14d27d4ac",
                "sha256:9a0195af6b9050c9322a97cf07514f66fe511968e623ca87b2df5e3cf6349615",
                "sha256:9cb5698c896fa72f88e7ef04ef62572faf56809093180771d9be8d9f2e264a13",
                "sha256:b3f1d9b3aa09ab9adc7f8c4b40fc3e081eb903054c9a6f9ae1633fe15ae503b4",
                "sha256:bb42f9b259c33662c6a9b866012f6908a91731a419e69304e1261ba3ab87b8d1",
                "sha256:bca714d831e5b8860c3ab134c93aec63d1a4f493bed20084f54e3ce9f0a3bf99",
                "sha256:bedd89c34ab62565d44745212814e4b57ef1c24ad4af9b29c504ce40f0dc6558",
                "sha256:bfec934aac7f9fa95fc82147a4ba5db0a8bdc4ebf1e33b585ab8860beb10232f",
                "sha256:c7046f7aa2db445daccc8424f50b47a66c4039c9f058246b43796aa818f8b751",
                "sha256:d7e483f4791fbda60e23926b098702340504f7684ce7e1fd2c1bf02029288423",
                "sha256:dd93162615870c976dba43963a24bb418b28448fef584f30755990c134a06a55",
                "sha256:e4607d2d16330757818c9d6fba322c2e80b4b112ff24295d1343a80b876eb0ed",
                "sha256:e9a680d9665f88346ed339888781f5236347933906c5a56348abb8261282ec48",
                "sha256:edfcf93fd92e2f9eef640b3a7a40db20fe3c1d7c2c74faa41424c63dead61b76",
                "sha256:f7e4a3c0c3c596296b37f8427c467c8e4336dc8d50f8ed38042e8ba79507b2c9",
                "sha256:fff677fa4522dafb5a5e2c0cf909790d5d367326321aeabc0dffc9047cb235bd"
            ],
            "markers": "python_version >= '2.7' and python_version not in '3.0, 3.1, 3.2, 3.3, 3.4, 3.5'",
            "version": "==1.4.32"
        },
        "sqlalchemy2-stubs": {
            "hashes": [
                "sha256:207e3d8a36fc032d325f4eec89e0c6760efe81d07e978513d8c9b14f108dcd0c",
                "sha256:bd4a3d5ca7ff9d01b2245e1b26304d6b2ec4daf43a01faf40db9e09245679433"
            ],
            "markers": "python_version >= '3.6'",
            "version": "==0.0.2a21"
=======
                "sha256:047ef5ccd8860f6147b8ac6c45a4bc573d4e030267b45d9a1c47b55962ff0e6f",
                "sha256:05a05771617bfa723ba4cef58d5b25ac028b0d68f28f403edebed5b8243b3a87",
                "sha256:0ec54460475f0c42512895c99c63d90dd2d9cbd0c13491a184182e85074b04c5",
                "sha256:107df519eb33d7f8e0d0d052128af2f25066c1a0f6b648fd1a9612ab66800b86",
                "sha256:14ea8ff2d33c48f8e6c3c472111d893b9e356284d1482102da9678195e5a8eac",
                "sha256:1745987ada1890b0e7978abdb22c133eca2e89ab98dc17939042240063e1ef21",
                "sha256:1962dfee37b7fb17d3d4889bf84c4ea08b1c36707194c578f61e6e06d12ab90f",
                "sha256:20bf65bcce65c538e68d5df27402b39341fabeecf01de7e0e72b9d9836c13c52",
                "sha256:26146c59576dfe9c546c9f45397a7c7c4a90c25679492ff610a7500afc7d03a6",
                "sha256:365b75938049ae31cf2176efd3d598213ddb9eb883fbc82086efa019a5f649df",
                "sha256:4770eb3ba69ec5fa41c681a75e53e0e342ac24c1f9220d883458b5596888e43a",
                "sha256:50e7569637e2e02253295527ff34666706dbb2bc5f6c61a5a7f44b9610c9bb09",
                "sha256:5c2d19bfb33262bf987ef0062345efd0f54c4189c2d95159c72995457bf4a359",
                "sha256:621f050e72cc7dfd9ad4594ff0abeaad954d6e4a2891545e8f1a53dcdfbef445",
                "sha256:6d81de54e45f1d756785405c9d06cd17918c2eecc2d4262dc2d276ca612c2f61",
                "sha256:6f95706da857e6e79b54c33c1214f5467aab10600aa508ddd1239d5df271986e",
                "sha256:752ef2e8dbaa3c5d419f322e3632f00ba6b1c3230f65bc97c2ff5c5c6c08f441",
                "sha256:7b2785dd2a0c044a36836857ac27310dc7a99166253551ee8f5408930958cc60",
                "sha256:7f13644b15665f7322f9e0635129e0ef2098409484df67fcd225d954c5861559",
                "sha256:8194896038753b46b08a0b0ae89a5d80c897fb601dd51e243ed5720f1f155d27",
                "sha256:864d4f89f054819cb95e93100b7d251e4d114d1c60bc7576db07b046432af280",
                "sha256:8b773c9974c272aae0fa7e95b576d98d17ee65f69d8644f9b6ffc90ee96b4d19",
                "sha256:8f901be74f00a13bf375241a778455ee864c2c21c79154aad196b7a994e1144f",
                "sha256:91d2b89bb0c302f89e753bea008936acfa4e18c156fb264fe41eb6bbb2bbcdeb",
                "sha256:b0538b66f959771c56ff996d828081908a6a52a47c5548faed4a3d0a027a5368",
                "sha256:b30e70f1594ee3c8902978fd71900d7312453922827c4ce0012fa6a8278d6df4",
                "sha256:b71be98ef6e180217d1797185c75507060a57ab9cd835653e0112db16a710f0d",
                "sha256:c6d00cb9da8d0cbfaba18cad046e94b06de6d4d0ffd9d4095a3ad1838af22528",
                "sha256:d1f665e50592caf4cad3caed3ed86f93227bffe0680218ccbb293bd5a6734ca8",
                "sha256:e6e2c8581c6620136b9530137954a8376efffd57fe19802182c7561b0ab48b48",
                "sha256:e7a7667d928ba6ee361a3176e1bef6847c1062b37726b33505cc84136f657e0d",
                "sha256:ec3985c883d6d217cf2013028afc6e3c82b8907192ba6195d6e49885bfc4b19d",
                "sha256:ede13a472caa85a13abe5095e71676af985d7690eaa8461aeac5c74f6600b6c0",
                "sha256:f24d4d6ec301688c59b0c4bb1c1c94c5d0bff4ecad33bb8f5d9efdfb8d8bc925",
                "sha256:f2a42acc01568b9701665e85562bbff78ec3e21981c7d51d56717c22e5d3d58b",
                "sha256:fbc076f79d830ae4c9d49926180a1140b49fa675d0f0d555b44c9a15b29f4c80"
            ],
            "markers": "python_version >= '2.7' and python_version not in '3.0, 3.1, 3.2, 3.3, 3.4, 3.5'",
            "version": "==1.4.39"
        },
        "sqlalchemy2-stubs": {
            "hashes": [
                "sha256:e15c45302eafe196ed516f979ef017135fd619d2c62d02de9a5c5f2e59a600c4",
                "sha256:f2399251d3d8f00a88659d711a449c855a0d4e977c7a9134e414f1459b9acc11"
            ],
            "markers": "python_version >= '3.6'",
            "version": "==0.0.2a24"
>>>>>>> bf97b23b
        },
        "sqlmodel": {
            "hashes": [
                "sha256:3b4f966b9671b24d85529d274e6c4dbc7753b468e35d2d6a40bd75cad1f66813",
                "sha256:c5fd8719e09da348cd32ce2a5b6a44f289d3029fa8f1c9818229b6f34f1201b4"
            ],
            "index": "pypi",
            "version": "==0.0.6"
        },
        "starlette": {
            "hashes": [
                "sha256:26a18cbda5e6b651c964c12c88b36d9898481cd428ed6e063f5f29c418f73050",
                "sha256:57eab3cc975a28af62f6faec94d355a410634940f10b30d68d31cb5ec1b44ae8"
            ],
            "markers": "python_version >= '3.6'",
            "version": "==0.17.1"
        },
        "typing-extensions": {
            "hashes": [
                "sha256:25642c956049920a5aa49edcdd6ab1e06d7e5d467fc00e0506c44ac86fbfca02",
                "sha256:e6d2677a32f47fc7eb2795db1dd15c1f34eff616bcaf2cfb5e997f854fa1c4a6"
            ],
            "markers": "python_version >= '3.7'",
            "version": "==4.3.0"
        },
        "ujson": {
            "hashes": [
<<<<<<< HEAD
                "sha256:00fd67952b1a8a46cf5b0a51b3838187332d13d2e8d178423c5a5405c21d9e7c",
                "sha256:01d12df8eb25afb939a003284b5b5adca9788c1176c445641e5980fa892562ac",
                "sha256:087cd977f4f63f885a49607244e7e157801a22aadcc075a262d3c3633138573c",
                "sha256:0c81159d3f1bcb5729ba019e63e78ee6c91b556e1ac0e67c7579768720fd3c4e",
                "sha256:103cbabe4e6fd70c957219519e37d65be612d7c74d91ef19022a2c8f8c5e4e82",
                "sha256:1601354caaab0697a9b24815a31611ad013d29cf957d545fc1cd59835b82e3c1",
                "sha256:18040475d997d93a6851d8bee474fba2ec94869e8f826dddd66cdae4aa3fdb92",
                "sha256:1f211c7c0c9377cbf4650aa990118d0c2cce3c5fad476c39ecd35b6714ba4463",
                "sha256:294e907f134fb5d83e0a4439cf4040d74da77157938b4db5730cd174621dcf8b",
                "sha256:2a06006dad34c8cfaa734bd6458452e46702b368da53b56e7732351082aa0420",
                "sha256:327ec982bb89abe779fe463e1013c47aae6ed53b76600af7cb1e8b8cb0ee9f85",
                "sha256:32ee97ec37af31b35ca4395732d883bf74fb70309d38485f7fb9a5cc3332c53e",
                "sha256:3609e0514f6f721c6c9818b9374ec91b994e59fb193af2f924ca3f2f32009f1c",
                "sha256:3d8eaab72ad8129c12ed90ebf310230bd014b6bbf99145ebf2bc890238e0254f",
                "sha256:43d2403451d7bd27b6a600f89d4bd2cf6e1b3494254509d8b5ef3c8e94ae4d8e",
                "sha256:47af81df5d575e36d4be9396db94f35c8f62de3077a405f9af94f9756255cef5",
                "sha256:4f35dcf6d2a67e913a7135809006bd000d55ad5b5834b5dbe5b82dcf8db1ac05",
                "sha256:5d1083a0dcb39b43cfcd948f09e480c23eb4af66d7d08f6b36951f4c629c3bd1",
                "sha256:6df94e675b05ecf4e7a57883a73b916ffcb5872d7b1298ac5cef8ac1cbce73c6",
                "sha256:7a318df321d7adc3de876b29640cca8de1ad4d4e4fe7c4a76d64d9d6f1676304",
                "sha256:7b0a63865ec2978ebafb0906bf982eb52bea26fc98e2ae5e59b9d204afe2d762",
                "sha256:843fd8b3246b2b20bbae48b2334d26507c9531b2b014533adfc6132e3ec8e60c",
                "sha256:85f28c38952b8a94183ab15ec6c6e89c117d00ceeae5d754ef1a33e01e28b845",
                "sha256:8a0d9dde58937976cd06cd776411b77b0e5d38db0a3c1be28ee8bb428ff5a42b",
                "sha256:9baa160ba1d3f712a356e77718251c9d9eee43ed548debdcc9d75b06a75b3e82",
                "sha256:9c5330692122b999997911252466a7d17e4e428d7d9a8db0b99ba81b8b9c010c",
                "sha256:9f4a34386785a33600ac7442fec34c3d8b2d7e5309cfc94bc7c9ba93f12640c2",
                "sha256:a6c32356145d95a0403b5895d60c36798a48af13b8863e43ad7457a0361afad0",
                "sha256:b0b9cde57eebaac26de040f8ebf0541e06fe9bcf7e42872dc036d2ced7d99ccf",
                "sha256:b0e9510e867c72a87db2d16377c2bef912f29afd8381d1fdae332b9b7f697efa",
                "sha256:b270088e472f1d65a0a0aab3190010b9ac1a5b2969d39bf2b53c0fbf339bc87a",
                "sha256:b72fadeea5727204674c9f77166da7feaafdf70f1ed50bb15bf321f7c39c7194",
                "sha256:b80a35bad8fad1772f992bae8086b0cde788cd3b37f35d0d4506c93e6edad645",
                "sha256:b850029d64008e970cae04ada69aa33e1cd412106a1efde221269c1cda1b40cc",
                "sha256:baee56eca35cb5fbe02c28bd9c0936be41a96fa5c0812d9d4b7edeb5c3d568a0",
                "sha256:bf199015910fcfa19b6e12881abeb462498791b2ab0111ff8b17095d0477e9d4",
                "sha256:d8e2a52fbeee55db306b9306892f5cde7e78c56069c1212abf176d1886fff60a",
                "sha256:de42986e2602b6a0baca452ff50e9cbe66faf256761295d5d07ae3f6757b487d",
                "sha256:df481d4e13ca34d870d1fdf387742867edff3f78a1eea1bbcd72ea2fa68d9a6e",
                "sha256:e46c1462761db518fae51ab0d89a6256aeac148a795f7244d9084c459b477af5",
                "sha256:e7e73ec5ba1b42c2027773f69b70eff28df132907aa98b28166c39d3ea45e85b",
                "sha256:f158fdb08e022f2f16f0fba317a80558b0cebc7e2c84ae783e5f75616d5c90d5",
                "sha256:fc9a508efb829bf0542be9b2578d8da08f0ab1fa712e086ebb777d6ec9e6d8d2",
                "sha256:fd0901db652a58f46550074596227dbddb7a02d2de744d3cd2358101f78037bb"
            ],
            "version": "==4.3.0"
=======
                "sha256:025758cf6561af6986d77cd4af9367ab56dde5c7c50f13f59e6964b4b25df73e",
                "sha256:0551c1ba0bc9e05b69d9c18266dbc93252b5fa3cd9940051bc88a0dd33607b19",
                "sha256:05e411627e5d6ee773232960ca7307e66017f78e3fa74f7e95c3a8cc5cb05415",
                "sha256:0b46aee21e5d75426c4058dfdb42f7e7b1d130c664ee5027a8dbbc50872dc32b",
                "sha256:0bcde3135265ecdd5714a7de4fdc167925390d7b17ca325e59980f4114c962b8",
                "sha256:1120c8263f7d85e89533a2b46d80cc6def15114772010ede4d197739e111dba6",
                "sha256:13297a7d501f9c8c53e409d4fa57cc574e4fbfbe8807ef2c4c7ce2e3ec933a85",
                "sha256:191f88d5865740497b9827ef9b7c12f37a79872ac984e09f0901a10024019380",
                "sha256:1a2e645325f844f9c890c9d956fc2d35ca91f38c857278238ef6516c2f99cf7c",
                "sha256:2974b17bc522ef86d98b498959d82f03c02e07d9eb08746026415298f4a4bca3",
                "sha256:2d98248f1df1e1aab67e0374ab98945dd36bc1764753d71fd8aea5f296360b76",
                "sha256:31bdb6d771d5ef6d37134b42211500bfe176c55d399f3317e569783dc42ed38e",
                "sha256:3212847d3885bfd4f5fd56cdc37645a8f8e8a80d6cb569505da22fd9eb0e1a02",
                "sha256:326a96324ed9215b0bc9f1a5af324fb33900b6b0901516bcc421475d6596de0d",
                "sha256:381c97d326d1ec569d318cc0ae83940ea2df125ede1000871680fefd5b7fdea9",
                "sha256:39bb702ca1612253b5e4b6004e0f20208c98a446606aa351f9a7ba5ceaff0eb8",
                "sha256:3a0707f381f97e1287c0dbf94d95bd6c0bbf6e4eeeaa656f0076b7883010c818",
                "sha256:400e4ca8a59f71398e8fa56c4d2d6f535e2a121ddb57284ec15752ffce2dd63a",
                "sha256:422653083c6df6cec17fdb5d6106c209aad9b0c94131c53b073980403db22167",
                "sha256:511aa641a5b91d19280183b134fb6c473039d4dd82e987ac810cffba783521ac",
                "sha256:5df8b6369ee5ee2685fcc917f6c46b34e599c6e9a512fada6dfd752b909fa06a",
                "sha256:67f4e2fa81e1d99c01e7b1978ab0cbf3c9a8b663f683a709f87baad110d5b940",
                "sha256:68c7f753aec490c6566fd3cd301887c413ac3a588316e446f30a4134ac665668",
                "sha256:6a20f2f6e8818c1ab89dd4be6bbad3fc2ddb15287f89e7ea35f3eb849afebbd9",
                "sha256:6b953e09441e307504130755e5bd6b15850178d591f66292bba4608c4f7f9b00",
                "sha256:754f422aba8db8201a1073f25e2f732effc6471f8755708b16e6ebf19dd23634",
                "sha256:784dbd12925845a3f0757a956447e2fd31418abb5aeaebf3aca1203195f16fd1",
                "sha256:7d4c9ccd30e621e714ec24ca911ad8873567dc1ac1e5e914405ea9dd16b9d40c",
                "sha256:7e12272361e9722777c83b3f5b0bb91d402531f36e80c6e5fafb6acb89e897e3",
                "sha256:8cce79ce47c37132373fbdf55b683883c262a3a60763130e080b8394c1201d32",
                "sha256:8cd6117e33233f2de6bc896eea6a5a59b58a37db08f371157264e0ec5e51c76a",
                "sha256:8d472efa9c92e1b2933a22d2f1dbd5237087997136b24ac2b913bf4e8be03135",
                "sha256:91edcf9978ee401119e9c8589376ae37fd3e6e75ee365c49385cb005eaff1535",
                "sha256:9ae1d0094ce730e39e09656bc14074d9573cdd80adec1a55b06d8bf1f9613a01",
                "sha256:aa00b746138835271653b0c3da171d2a8b510c579381f71e8b8e03484d50d825",
                "sha256:aaa77af91df3f71858a1f792c74d3f2d3abf3875f93ab1a2b9a24b3797743b02",
                "sha256:b045ca5497a950cc3492840adb3bcb3b9e305ed6599ed14c6aeaa08011aa463f",
                "sha256:b40a3757a563ef77c3f2f9ea1732c2924e8b3b2bda3fa89513f949472ad40b6e",
                "sha256:baa76a6f707a6d22437fe9c7ec9719672fb04d4d9435a3e80ee9b1aaeb2089d9",
                "sha256:cec010d318a0238b1333ea9f40d5603d374cc026c29c4471e2661712c6682da1",
                "sha256:dd0d4ec694cab8a0a4d85f45f81ae0065465c4670f0db72ba48d6c4e7ae42834",
                "sha256:e2a9ddb5c6d1427056b8d62a1a172a18ae522b14d9ba5996b8281b09cba87edd",
                "sha256:e844be0831042aa91e847e5ab03bddd1089ab1a8dd0a1bf90411abf864f058b2",
                "sha256:e91947fda8354ea7faf698b084ebcdbabd239e7b15d8436fb74394f59a207ac9",
                "sha256:ea7fbc540bc04d5b05e5cd54e60ee8745ac665eedf2bad2ba9d12d5c7a7b7d2e",
                "sha256:ee29cf5cfc1e841708297633e1ce749aa851fb96830bbe51f2e5940741ff2441",
                "sha256:ef985eb2770900a485431910bd3f333b56d1a34b65f8c26a6ed8e8adf55f98d9",
                "sha256:f5c547d49a7e9d3f231e9323171bbbbcef63173fb007a2787cd4f05ac6269315",
                "sha256:fbea46c0fbc1c3bc8f957afd8dbb25b4ea3a356e18ee6dd79ace6cf32bd4cff7",
                "sha256:fd82932aaa224abd7d01e823b77aef9970f5ac1695027331d99e7f5fda9d37f5"
            ],
            "version": "==5.4.0"
>>>>>>> bf97b23b
        },
        "urllib3": {
            "hashes": [
                "sha256:44ece4d53fb1706f667c9bd1c648f5469a2ec925fcf3a776667042d645472c14",
                "sha256:aabaf16477806a5e1dd19aa41f8c2b7950dd3c746362d7e3223dbe6de6ac448e"
            ],
<<<<<<< HEAD
            "markers": "python_version >= '2.7' and python_version not in '3.0, 3.1, 3.2, 3.3, 3.4' and python_version < '4.0'",
=======
            "markers": "python_version >= '2.7' and python_version not in '3.0, 3.1, 3.2, 3.3, 3.4' and python_version < '4'",
>>>>>>> bf97b23b
            "version": "==1.26.9"
        },
        "uvicorn": {
            "extras": [
                "standard"
            ],
            "hashes": [
                "sha256:17f898c64c71a2640514d4089da2689e5db1ce5d4086c2d53699bf99513421c1",
                "sha256:d9a3c0dd1ca86728d3e235182683b4cf94cd53a867c288eaeca80ee781b2caff"
            ],
            "index": "pypi",
            "version": "==0.15.0"
        },
        "uvloop": {
            "hashes": [
                "sha256:04ff57aa137230d8cc968f03481176041ae789308b4d5079118331ab01112450",
                "sha256:089b4834fd299d82d83a25e3335372f12117a7d38525217c2258e9b9f4578897",
                "sha256:1e5f2e2ff51aefe6c19ee98af12b4ae61f5be456cd24396953244a30880ad861",
                "sha256:30ba9dcbd0965f5c812b7c2112a1ddf60cf904c1c160f398e7eed3a6b82dcd9c",
                "sha256:3a19828c4f15687675ea912cc28bbcb48e9bb907c801873bd1519b96b04fb805",
                "sha256:6224f1401025b748ffecb7a6e2652b17768f30b1a6a3f7b44660e5b5b690b12d",
                "sha256:647e481940379eebd314c00440314c81ea547aa636056f554d491e40503c8464",
                "sha256:6ccd57ae8db17d677e9e06192e9c9ec4bd2066b77790f9aa7dede2cc4008ee8f",
                "sha256:772206116b9b57cd625c8a88f2413df2fcfd0b496eb188b82a43bed7af2c2ec9",
                "sha256:8e0d26fa5875d43ddbb0d9d79a447d2ace4180d9e3239788208527c4784f7cab",
                "sha256:98d117332cc9e5ea8dfdc2b28b0a23f60370d02e1395f88f40d1effd2cb86c4f",
                "sha256:b572256409f194521a9895aef274cea88731d14732343da3ecdb175228881638",
                "sha256:bd53f7f5db562f37cd64a3af5012df8cac2c464c97e732ed556800129505bd64",
                "sha256:bd8f42ea1ea8f4e84d265769089964ddda95eb2bb38b5cbe26712b0616c3edee",
                "sha256:e814ac2c6f9daf4c36eb8e85266859f42174a4ff0d71b99405ed559257750382",
                "sha256:f74bc20c7b67d1c27c72601c78cf95be99d5c2cdd4514502b4f3eb0933ff1228"
            ],
            "version": "==0.16.0"
        },
        "watchgod": {
            "hashes": [
<<<<<<< HEAD
                "sha256:4ba20c2fa3e63df706ab50e694b9453b05395fadb7cbbfd984d71fb1547d485d",
                "sha256:c12d15f3df7d11e740704e45398277f75f1d78f46ad59ca9d7505bfd8b8d3086"
            ],
            "version": "==0.8.1"
        },
        "websockets": {
            "hashes": [
                "sha256:038afef2a05893578d10dadbdbb5f112bd115c46347e1efe99f6a356ff062138",
                "sha256:05f6e9757017270e7a92a2975e2ae88a9a582ffc4629086fd6039aa80e99cd86",
                "sha256:0b66421f9f13d4df60cd48ab977ed2c2b6c9147ae1a33caf5a9f46294422fda1",
                "sha256:0cd02f36d37e503aca88ab23cc0a1a0e92a263d37acf6331521eb38040dcf77b",
                "sha256:0f73cb2526d6da268e86977b2c4b58f2195994e53070fe567d5487c6436047e6",
                "sha256:117383d0a17a0dda349f7a8790763dde75c1508ff8e4d6e8328b898b7df48397",
                "sha256:1c1f3b18c8162e3b09761d0c6a0305fd642934202541cc511ef972cb9463261e",
                "sha256:1c9031e90ebfc486e9cdad532b94004ade3aa39a31d3c46c105bb0b579cd2490",
                "sha256:2349fa81b6b959484bb2bda556ccb9eb70ba68987646a0f8a537a1a18319fb03",
                "sha256:24b879ba7db12bb525d4e58089fcbe6a3df3ce4666523183654170e86d372cbe",
                "sha256:2aa9b91347ecd0412683f28aabe27f6bad502d89bd363b76e0a3508b1596402e",
                "sha256:56d48eebe9e39ce0d68701bce3b21df923aa05dcc00f9fd8300de1df31a7c07c",
                "sha256:5a38a0175ae82e4a8c4bac29fc01b9ee26d7d5a614e5ee11e7813c68a7d938ce",
                "sha256:5b04270b5613f245ec84bb2c6a482a9d009aefad37c0575f6cda8499125d5d5c",
                "sha256:6193bbc1ee63aadeb9a4d81de0e19477401d150d506aee772d8380943f118186",
                "sha256:669e54228a4d9457abafed27cbf0e2b9f401445c4dfefc12bf8e4db9751703b8",
                "sha256:6a009eb551c46fd79737791c0c833fc0e5b56bcd1c3057498b262d660b92e9cd",
                "sha256:71a4491cfe7a9f18ee57d41163cb6a8a3fa591e0f0564ca8b0ed86b2a30cced4",
                "sha256:7b38a5c9112e3dbbe45540f7b60c5204f49b3cb501b40950d6ab34cd202ab1d0",
                "sha256:7bb9d8a6beca478c7e9bdde0159bd810cc1006ad6a7cb460533bae39da692ca2",
                "sha256:82bc33db6d8309dc27a3bee11f7da2288ad925fcbabc2a4bb78f7e9c56249baf",
                "sha256:8351c3c86b08156337b0e4ece0e3c5ec3e01fcd14e8950996832a23c99416098",
                "sha256:8beac786a388bb99a66c3be4ab0fb38273c0e3bc17f612a4e0a47c4fc8b9c045",
                "sha256:97950c7c844ec6f8d292440953ae18b99e3a6a09885e09d20d5e7ecd9b914cf8",
                "sha256:98f57b3120f8331cd7440dbe0e776474f5e3632fdaa474af1f6b754955a47d71",
                "sha256:9ca2ca05a4c29179f06cf6727b45dba5d228da62623ec9df4184413d8aae6cb9",
                "sha256:a03a25d95cc7400bd4d61a63460b5d85a7761c12075ee2f51de1ffe73aa593d3",
                "sha256:a10c0c1ee02164246f90053273a42d72a3b2452a7e7486fdae781138cf7fbe2d",
                "sha256:a72b92f96e5e540d5dda99ee3346e199ade8df63152fa3c737260da1730c411f",
                "sha256:ac081aa0307f263d63c5ff0727935c736c8dad51ddf2dc9f5d0c4759842aefaa",
                "sha256:b22bdc795e62e71118b63e14a08bacfa4f262fd2877de7e5b950f5ac16b0348f",
                "sha256:b4059e2ccbe6587b6dc9a01db5fc49ead9a884faa4076eea96c5ec62cb32f42a",
                "sha256:b7fe45ae43ac814beb8ca09d6995b56800676f2cfa8e23f42839dc69bba34a42",
                "sha256:bef03a51f9657fb03d8da6ccd233fe96e04101a852f0ffd35f5b725b28221ff3",
                "sha256:bffc65442dd35c473ca9790a3fa3ba06396102a950794f536783f4b8060af8dd",
                "sha256:c21a67ab9a94bd53e10bba21912556027fea944648a09e6508415ad14e37c325",
                "sha256:c67d9cacb3f6537ca21e9b224d4fd08481538e43bcac08b3d93181b0816def39",
                "sha256:c6e56606842bb24e16e36ae7eb308d866b4249cf0be8f63b212f287eeb76b124",
                "sha256:cb316b87cbe3c0791c2ad92a5a36bf6adc87c457654335810b25048c1daa6fd5",
                "sha256:cef40a1b183dcf39d23b392e9dd1d9b07ab9c46aadf294fff1350fb79146e72b",
                "sha256:cf931c33db9c87c53d009856045dd524e4a378445693382a920fa1e0eb77c36c",
                "sha256:d4d110a84b63c5cfdd22485acc97b8b919aefeecd6300c0c9d551e055b9a88ea",
                "sha256:d5396710f86a306cf52f87fd8ea594a0e894ba0cc5a36059eaca3a477dc332aa",
                "sha256:f09f46b1ff6d09b01c7816c50bd1903cf7d02ebbdb63726132717c2fcda835d5",
                "sha256:f14bd10e170abc01682a9f8b28b16e6f20acf6175945ef38db6ffe31b0c72c3f",
                "sha256:f5c335dc0e7dc271ef36df3f439868b3c790775f345338c2f61a562f1074187b",
                "sha256:f8296b8408ec6853b26771599990721a26403e62b9de7e50ac0a056772ac0b5e",
                "sha256:fa35c5d1830d0fb7b810324e9eeab9aa92e8f273f11fdbdc0741dcded6d72b9f"
            ],
            "version": "==10.2"
=======
                "sha256:2f3e8137d98f493ff58af54ea00f4d1433a6afe2ed08ab331a657df468c6bfce",
                "sha256:cb11ff66657befba94d828e3b622d5fb76f22fbda1376f355f3e6e51e97d9450"
            ],
            "version": "==0.8.2"
        },
        "websockets": {
            "hashes": [
                "sha256:07cdc0a5b2549bcfbadb585ad8471ebdc7bdf91e32e34ae3889001c1c106a6af",
                "sha256:210aad7fdd381c52e58777560860c7e6110b6174488ef1d4b681c08b68bf7f8c",
                "sha256:28dd20b938a57c3124028680dc1600c197294da5db4292c76a0b48efb3ed7f76",
                "sha256:2f94fa3ae454a63ea3a19f73b95deeebc9f02ba2d5617ca16f0bbdae375cda47",
                "sha256:31564a67c3e4005f27815634343df688b25705cccb22bc1db621c781ddc64c69",
                "sha256:347974105bbd4ea068106ec65e8e8ebd86f28c19e529d115d89bd8cc5cda3079",
                "sha256:379e03422178436af4f3abe0aa8f401aa77ae2487843738542a75faf44a31f0c",
                "sha256:3eda1cb7e9da1b22588cefff09f0951771d6ee9fa8dbe66f5ae04cc5f26b2b55",
                "sha256:51695d3b199cd03098ae5b42833006a0f43dc5418d3102972addc593a783bc02",
                "sha256:54c000abeaff6d8771a4e2cef40900919908ea7b6b6a30eae72752607c6db559",
                "sha256:5b936bf552e4f6357f5727579072ff1e1324717902127ffe60c92d29b67b7be3",
                "sha256:6075fd24df23133c1b078e08a9b04a3bc40b31a8def4ee0b9f2c8865acce913e",
                "sha256:661f641b44ed315556a2fa630239adfd77bd1b11cb0b9d96ed8ad90b0b1e4978",
                "sha256:6ea6b300a6bdd782e49922d690e11c3669828fe36fc2471408c58b93b5535a98",
                "sha256:6ed1d6f791eabfd9808afea1e068f5e59418e55721db8b7f3bfc39dc831c42ae",
                "sha256:7934e055fd5cd9dee60f11d16c8d79c4567315824bacb1246d0208a47eca9755",
                "sha256:7ab36e17af592eec5747c68ef2722a74c1a4a70f3772bc661079baf4ae30e40d",
                "sha256:7f6d96fdb0975044fdd7953b35d003b03f9e2bcf85f2d2cf86285ece53e9f991",
                "sha256:83e5ca0d5b743cde3d29fda74ccab37bdd0911f25bd4cdf09ff8b51b7b4f2fa1",
                "sha256:85506b3328a9e083cc0a0fb3ba27e33c8db78341b3eb12eb72e8afd166c36680",
                "sha256:8af75085b4bc0b5c40c4a3c0e113fa95e84c60f4ed6786cbb675aeb1ee128247",
                "sha256:8b1359aba0ff810d5830d5ab8e2c4a02bebf98a60aa0124fb29aa78cfdb8031f",
                "sha256:8fbd7d77f8aba46d43245e86dd91a8970eac4fb74c473f8e30e9c07581f852b2",
                "sha256:907e8247480f287aa9bbc9391bd6de23c906d48af54c8c421df84655eef66af7",
                "sha256:93d5ea0b5da8d66d868b32c614d2b52d14304444e39e13a59566d4acb8d6e2e4",
                "sha256:97bc9d41e69a7521a358f9b8e44871f6cdeb42af31815c17aed36372d4eec667",
                "sha256:994cdb1942a7a4c2e10098d9162948c9e7b235df755de91ca33f6e0481366fdb",
                "sha256:a141de3d5a92188234afa61653ed0bbd2dde46ad47b15c3042ffb89548e77094",
                "sha256:a1e15b230c3613e8ea82c9fc6941b2093e8eb939dd794c02754d33980ba81e36",
                "sha256:aad5e300ab32036eb3fdc350ad30877210e2f51bceaca83fb7fef4d2b6c72b79",
                "sha256:b529fdfa881b69fe563dbd98acce84f3e5a67df13de415e143ef053ff006d500",
                "sha256:b9c77f0d1436ea4b4dc089ed8335fa141e6a251a92f75f675056dac4ab47a71e",
                "sha256:bb621ec2dbbbe8df78a27dbd9dd7919f9b7d32a73fafcb4d9252fc4637343582",
                "sha256:c7250848ce69559756ad0086a37b82c986cd33c2d344ab87fea596c5ac6d9442",
                "sha256:c8d1d14aa0f600b5be363077b621b1b4d1eb3fbf90af83f9281cda668e6ff7fd",
                "sha256:d1655a6fc7aecd333b079d00fb3c8132d18988e47f19740c69303bf02e9883c6",
                "sha256:d6353ba89cfc657a3f5beabb3b69be226adbb5c6c7a66398e17809b0ce3c4731",
                "sha256:da4377904a3379f0c1b75a965fff23b28315bcd516d27f99a803720dfebd94d4",
                "sha256:e49ea4c1a9543d2bd8a747ff24411509c29e4bdcde05b5b0895e2120cb1a761d",
                "sha256:e4e08305bfd76ba8edab08dcc6496f40674f44eb9d5e23153efa0a35750337e8",
                "sha256:e6fa05a680e35d0fcc1470cb070b10e6fe247af54768f488ed93542e71339d6f",
                "sha256:e7e6f2d6fd48422071cc8a6f8542016f350b79cc782752de531577d35e9bd677",
                "sha256:e904c0381c014b914136c492c8fa711ca4cced4e9b3d110e5e7d436d0fc289e8",
                "sha256:ec2b0ab7edc8cd4b0eb428b38ed89079bdc20c6bdb5f889d353011038caac2f9",
                "sha256:ef5ce841e102278c1c2e98f043db99d6755b1c58bde475516aef3a008ed7f28e",
                "sha256:f351c7d7d92f67c0609329ab2735eee0426a03022771b00102816a72715bb00b",
                "sha256:fab7c640815812ed5f10fbee7abbf58788d602046b7bb3af9b1ac753a6d5e916",
                "sha256:fc06cc8073c8e87072138ba1e431300e2d408f054b27047d047b549455066ff4"
            ],
            "version": "==10.3"
>>>>>>> bf97b23b
        }
    },
    "develop": {
        "asttokens": {
            "hashes": [
                "sha256:0844691e88552595a6f4a4281a9f7f79b8dd45ca4ccea82e5e05b4bbdb76705c",
                "sha256:9a54c114f02c7a9480d56550932546a3f1fe71d8a02f1bc7ccd0ee3ee35cf4d5"
            ],
            "version": "==2.0.5"
        },
        "backcall": {
            "hashes": [
                "sha256:5cbdbf27be5e7cfadb448baf0aa95508f91f2bbc6c6437cd9cd06e2a4c215e1e",
                "sha256:fbbce6a29f263178a1f7915c1940bde0ec2b2a967566fe1c65c1dfb7422bd255"
            ],
            "version": "==0.2.0"
        },
        "bandit": {
            "hashes": [
                "sha256:2d63a8c573417bae338962d4b9b06fbc6080f74ecd955a092849e1e65c717bd2",
                "sha256:412d3f259dab4077d0e7f0c11f50f650cc7d10db905d98f6520a95a18049658a"
            ],
            "index": "pypi",
            "version": "==1.7.4"
        },
        "black": {
            "hashes": [
                "sha256:07e5c049442d7ca1a2fc273c79d1aecbbf1bc858f62e8184abe1ad175c4f7cc2",
                "sha256:0e21e1f1efa65a50e3960edd068b6ae6d64ad6235bd8bfea116a03b21836af71",
                "sha256:1297c63b9e1b96a3d0da2d85d11cd9bf8664251fd69ddac068b98dc4f34f73b6",
                "sha256:228b5ae2c8e3d6227e4bde5920d2fc66cc3400fde7bcc74f480cb07ef0b570d5",
                "sha256:2d6f331c02f0f40aa51a22e479c8209d37fcd520c77721c034517d44eecf5912",
                "sha256:2ff96450d3ad9ea499fc4c60e425a1439c2120cbbc1ab959ff20f7c76ec7e866",
                "sha256:3524739d76b6b3ed1132422bf9d82123cd1705086723bc3e235ca39fd21c667d",
                "sha256:35944b7100af4a985abfcaa860b06af15590deb1f392f06c8683b4381e8eeaf0",
                "sha256:373922fc66676133ddc3e754e4509196a8c392fec3f5ca4486673e685a421321",
                "sha256:5fa1db02410b1924b6749c245ab38d30621564e658297484952f3d8a39fce7e8",
                "sha256:6f2f01381f91c1efb1451998bd65a129b3ed6f64f79663a55fe0e9b74a5f81fd",
                "sha256:742ce9af3086e5bd07e58c8feb09dbb2b047b7f566eb5f5bc63fd455814979f3",
                "sha256:7835fee5238fc0a0baf6c9268fb816b5f5cd9b8793423a75e8cd663c48d073ba",
                "sha256:8871fcb4b447206904932b54b567923e5be802b9b19b744fdff092bd2f3118d0",
                "sha256:a7c0192d35635f6fc1174be575cb7915e92e5dd629ee79fdaf0dcfa41a80afb5",
                "sha256:b1a5ed73ab4c482208d20434f700d514f66ffe2840f63a6252ecc43a9bc77e8a",
                "sha256:c8226f50b8c34a14608b848dc23a46e5d08397d009446353dad45e04af0c8e28",
                "sha256:ccad888050f5393f0d6029deea2a33e5ae371fd182a697313bdbd835d3edaf9c",
                "sha256:dae63f2dbf82882fa3b2a3c49c32bffe144970a573cd68d247af6560fc493ae1",
                "sha256:e2f69158a7d120fd641d1fa9a921d898e20d52e44a74a6fbbcc570a62a6bc8ab",
                "sha256:efbadd9b52c060a8fc3b9658744091cb33c31f830b3f074422ed27bad2b18e8f",
                "sha256:f5660feab44c2e3cb24b2419b998846cbb01c23c7fe645fee45087efa3da2d61",
                "sha256:fdb8754b453fb15fad3f72cd9cad3e16776f0964d67cf30ebcbf10327a3777a3"
            ],
            "index": "pypi",
            "version": "==22.1.0"
        },
        "click": {
            "hashes": [
<<<<<<< HEAD
                "sha256:6a7a62563bbfabfda3a38f3023a1db4a35978c0abd76f6c9605ecd6554d6d9b1",
                "sha256:8458d7b1287c5fb128c90e23381cf99dcde74beaf6c7ff6384ce84d6fe090adb"
            ],
            "markers": "python_version >= '3.6'",
            "version": "==8.0.4"
=======
                "sha256:7682dc8afb30297001674575ea00d1814d808d6a36af415a82bd481d37ba7b8e",
                "sha256:bb4d8133cb15a609f44e8213d9b391b0809795062913b383c62be0ee95b1db48"
            ],
            "markers": "python_version >= '3.7'",
            "version": "==8.1.3"
>>>>>>> bf97b23b
        },
        "decorator": {
            "hashes": [
                "sha256:637996211036b6385ef91435e4fae22989472f9d571faba8927ba8253acbc330",
                "sha256:b8c3f85900b9dc423225913c5aace94729fe1fa9763b38939a95226f02d37186"
            ],
            "markers": "python_version > '3.6'",
            "version": "==5.1.1"
        },
        "executing": {
            "hashes": [
                "sha256:c6554e21c6b060590a6d3be4b82fb78f8f0194d809de5ea7df1c093763311501",
                "sha256:d1eef132db1b83649a3905ca6dd8897f71ac6f8cac79a7e58a1a09cf137546c9"
            ],
            "version": "==0.8.3"
        },
        "flake8": {
            "hashes": [
                "sha256:479b1304f72536a55948cb40a32dce8bb0ffe3501e26eaf292c7e60eb5e0428d",
                "sha256:806e034dda44114815e23c16ef92f95c91e4c71100ff52813adf7132a6ad870d"
            ],
            "index": "pypi",
            "version": "==4.0.1"
        },
        "flake8-bandit": {
            "hashes": [
                "sha256:54d19427e6a8d50322a7b02e1841c0a7c22d856975f3459803320e0e18e2d6a1",
                "sha256:61b617f4f7cdaa0e2b1e6bf7b68afb2b619a227bb3e3ae00dd36c213bd17900a"
            ],
            "index": "pypi",
            "version": "==3.0.0"
        },
        "flake8-polyfill": {
            "hashes": [
                "sha256:12be6a34ee3ab795b19ca73505e7b55826d5f6ad7230d31b18e106400169b9e9",
                "sha256:e44b087597f6da52ec6393a709e7108b2905317d0c0b744cdca6208e670d8eda"
            ],
            "version": "==1.0.2"
        },
        "gitdb": {
            "hashes": [
                "sha256:8033ad4e853066ba6ca92050b9df2f89301b8fc8bf7e9324d412a63f8bf1a8fd",
                "sha256:bac2fd45c0a1c9cf619e63a90d62bdc63892ef92387424b855792a6cabe789aa"
            ],
            "markers": "python_version >= '3.6'",
            "version": "==4.0.9"
        },
        "gitpython": {
            "hashes": [
                "sha256:1c885ce809e8ba2d88a29befeb385fcea06338d3640712b59ca623c220bb5704",
                "sha256:5b68b000463593e05ff2b261acff0ff0972df8ab1b70d3cdbd41b546c8b8fc3d"
            ],
            "markers": "python_version >= '3.7'",
            "version": "==3.1.27"
        },
        "install": {
            "hashes": [
                "sha256:0d3fadf4aa62c95efe8d34757c8507eb46177f86c016c21c6551eafc6a53d5a9",
                "sha256:e67c8a0be5ccf8cb4ffa17d090f3a61b6e820e6a7e21cd1d2c0f7bc59b18e647"
            ],
            "index": "pypi",
            "version": "==1.3.5"
        },
        "ipdb": {
            "hashes": [
                "sha256:951bd9a64731c444fd907a5ce268543020086a697f6be08f7cc2c9a752a278c5"
            ],
            "index": "pypi",
            "version": "==0.13.9"
        },
        "ipython": {
            "hashes": [
                "sha256:6f56bfaeaa3247aa3b9cd3b8cbab3a9c0abf7428392f97b21902d12b2f42a381",
                "sha256:8138762243c9b3a3ffcf70b37151a2a35c23d3a29f9743878c33624f4207be3d"
            ],
            "index": "pypi",
            "version": "==8.1.1"
        },
        "jedi": {
            "hashes": [
                "sha256:637c9635fcf47945ceb91cd7f320234a7be540ded6f3e99a50cb6febdfd1ba8d",
                "sha256:74137626a64a99c8eb6ae5832d99b3bdd7d29a3850fe2aa80a4126b2a7d949ab"
            ],
            "markers": "python_version >= '3.6'",
            "version": "==0.18.1"
        },
        "matplotlib-inline": {
            "hashes": [
                "sha256:a04bfba22e0d1395479f866853ec1ee28eea1485c1d69a6faf00dc3e24ff34ee",
                "sha256:aed605ba3b72462d64d475a21a9296f400a19c4f74a31b59103d2a99ffd5aa5c"
            ],
            "markers": "python_version >= '3.5'",
            "version": "==0.1.3"
        },
        "mccabe": {
            "hashes": [
                "sha256:ab8a6258860da4b6677da4bd2fe5dc2c659cff31b3ee4f7f5d64e79735b80d42",
                "sha256:dd8d182285a0fe56bace7f45b5e7d1a6ebcbf524e8f3bd87eb0f125271b8831f"
            ],
            "version": "==0.6.1"
        },
        "mypy-extensions": {
            "hashes": [
                "sha256:090fedd75945a69ae91ce1303b5824f428daf5a028d2f6ab8a299250a846f15d",
                "sha256:2d82818f5bb3e369420cb3c4060a7970edba416647068eb4c5343488a6c604a8"
            ],
            "version": "==0.4.3"
        },
        "parso": {
            "hashes": [
                "sha256:8c07be290bb59f03588915921e29e8a50002acaf2cdc5fa0e0114f91709fafa0",
                "sha256:c001d4636cd3aecdaf33cbb40aebb59b094be2a74c556778ef5576c175e19e75"
            ],
            "markers": "python_version >= '3.6'",
            "version": "==0.8.3"
        },
        "pathspec": {
            "hashes": [
                "sha256:7d15c4ddb0b5c802d161efc417ec1a2558ea2653c2e8ad9c19098201dc1c993a",
                "sha256:e564499435a2673d586f6b2130bb5b95f04a3ba06f81b8f895b651a3c76aabb1"
            ],
            "version": "==0.9.0"
        },
        "pbr": {
            "hashes": [
                "sha256:e547125940bcc052856ded43be8e101f63828c2d94239ffbe2b327ba3d5ccf0a",
                "sha256:e8dca2f4b43560edef58813969f52a56cef023146cbb8931626db80e6c1c4308"
            ],
            "markers": "python_version >= '2.6'",
            "version": "==5.9.0"
        },
        "pexpect": {
            "hashes": [
                "sha256:0b48a55dcb3c05f3329815901ea4fc1537514d6ba867a152b581d69ae3710937",
                "sha256:fc65a43959d153d0114afe13997d439c22823a27cefceb5ff35c2178c6784c0c"
            ],
            "markers": "sys_platform != 'win32'",
            "version": "==4.8.0"
        },
        "pickleshare": {
            "hashes": [
                "sha256:87683d47965c1da65cdacaf31c8441d12b8044cdec9aca500cd78fc2c683afca",
                "sha256:9649af414d74d4df115d5d718f82acb59c9d418196b7b4290ed47a12ce62df56"
            ],
            "version": "==0.7.5"
        },
        "platformdirs": {
            "hashes": [
<<<<<<< HEAD
                "sha256:7535e70dfa32e84d4b34996ea99c5e432fa29a708d0f4e394bbcb2a8faa4f16d",
                "sha256:bcae7cab893c2d310a711b70b24efb93334febe65f8de776ee320b517471e227"
            ],
            "markers": "python_version >= '3.7'",
            "version": "==2.5.1"
=======
                "sha256:027d8e83a2d7de06bbac4e5ef7e023c02b863d7ea5d079477e722bb41ab25788",
                "sha256:58c8abb07dcb441e6ee4b11d8df0ac856038f944ab98b7be6b27b2a3c7feef19"
            ],
            "markers": "python_version >= '3.7'",
            "version": "==2.5.2"
>>>>>>> bf97b23b
        },
        "prompt-toolkit": {
            "hashes": [
                "sha256:859b283c50bde45f5f97829f77a4674d1c1fcd88539364f1b28a37805cfd89c0",
                "sha256:d8916d3f62a7b67ab353a952ce4ced6a1d2587dfe9ef8ebc30dd7c386751f289"
            ],
            "markers": "python_full_version >= '3.6.2'",
            "version": "==3.0.30"
        },
        "ptyprocess": {
            "hashes": [
                "sha256:4b41f3967fce3af57cc7e94b888626c18bf37a083e3651ca8feeb66d492fef35",
                "sha256:5c5d0a3b48ceee0b48485e0c26037c0acd7d29765ca3fbb5cb3831d347423220"
            ],
            "version": "==0.7.0"
        },
        "pure-eval": {
            "hashes": [
                "sha256:01eaab343580944bc56080ebe0a674b39ec44a945e6d09ba7db3cb8cec289350",
                "sha256:2b45320af6dfaa1750f543d714b6d1c520a1688dec6fd24d339063ce0aaa9ac3"
            ],
            "version": "==0.2.2"
        },
        "pycodestyle": {
            "hashes": [
                "sha256:720f8b39dde8b293825e7ff02c475f3077124006db4f440dcbc9a20b76548a20",
                "sha256:eddd5847ef438ea1c7870ca7eb78a9d47ce0cdb4851a5523949f2601d0cbbe7f"
            ],
            "markers": "python_version >= '2.7' and python_version not in '3.0, 3.1, 3.2, 3.3, 3.4'",
            "version": "==2.8.0"
        },
        "pyflakes": {
            "hashes": [
                "sha256:05a85c2872edf37a4ed30b0cce2f6093e1d0581f8c19d7393122da7e25b2b24c",
                "sha256:3bb3a3f256f4b7968c9c788781e4ff07dce46bdf12339dcda61053375426ee2e"
            ],
            "markers": "python_version >= '2.7' and python_version not in '3.0, 3.1, 3.2, 3.3'",
            "version": "==2.4.0"
        },
        "pygments": {
            "hashes": [
                "sha256:5eb116118f9612ff1ee89ac96437bb6b49e8f04d8a13b514ba26f620208e26eb",
                "sha256:dc9c10fb40944260f6ed4c688ece0cd2048414940f1cea51b8b226318411c519"
            ],
            "markers": "python_version >= '3.6'",
            "version": "==2.12.0"
        },
        "pyyaml": {
            "hashes": [
                "sha256:06a0d7ba600ce0b2d2fe2e78453a470b5a6e000a985dd4a4e54e436cc36b0e97",
                "sha256:240097ff019d7c70a4922b6869d8a86407758333f02203e0fc6ff79c5dcede76",
                "sha256:4f4b913ca1a7319b33cfb1369e91e50354d6f07a135f3b901aca02aa95940bd2",
                "sha256:6034f55dab5fea9e53f436aa68fa3ace2634918e8b5994d82f3621c04ff5ed2e",
                "sha256:69f00dca373f240f842b2931fb2c7e14ddbacd1397d57157a9b005a6a9942648",
                "sha256:73f099454b799e05e5ab51423c7bcf361c58d3206fa7b0d555426b1f4d9a3eaf",
                "sha256:74809a57b329d6cc0fdccee6318f44b9b8649961fa73144a98735b0aaf029f1f",
                "sha256:7739fc0fa8205b3ee8808aea45e968bc90082c10aef6ea95e855e10abf4a37b2",
                "sha256:95f71d2af0ff4227885f7a6605c37fd53d3a106fcab511b8860ecca9fcf400ee",
                "sha256:ad9c67312c84def58f3c04504727ca879cb0013b2517c85a9a253f0cb6380c0a",
                "sha256:b8eac752c5e14d3eca0e6dd9199cd627518cb5ec06add0de9d32baeee6fe645d",
                "sha256:cc8955cfbfc7a115fa81d85284ee61147059a753344bc51098f3ccd69b0d7e0c",
                "sha256:d13155f591e6fcc1ec3b30685d50bf0711574e2c0dfffd7644babf8b5102ca1a"
            ],
            "version": "==5.3.1"
        },
        "setuptools": {
            "hashes": [
<<<<<<< HEAD
                "sha256:6221e37dc86fcdc9dad9d9eb2002e9f9798fe4aca1bf18f280e66e50c0eb7fca",
                "sha256:ad88b13f3dc60420259c9877486908ddad12c7befaff0d624c7190f742abd64f"
            ],
            "markers": "python_version >= '3.7'",
            "version": "==61.0.0"
=======
                "sha256:16923d366ced322712c71ccb97164d07472abeecd13f3a6c283f6d5d26722793",
                "sha256:db3b8e2f922b2a910a29804776c643ea609badb6a32c4bcc226fd4fd902cce65"
            ],
            "markers": "python_version >= '3.7'",
            "version": "==63.1.0"
>>>>>>> bf97b23b
        },
        "six": {
            "hashes": [
                "sha256:1e61c37477a1626458e36f7b1d82aa5c9b094fa4802892072e49de9c60c4c926",
                "sha256:8abb2f1d86890a2dfb989f9a77cfcfd3e47c2a354b01111771326f8aa26e0254"
            ],
            "markers": "python_version >= '2.7' and python_version not in '3.0, 3.1, 3.2'",
            "version": "==1.16.0"
        },
        "smmap": {
            "hashes": [
                "sha256:2aba19d6a040e78d8b09de5c57e96207b09ed71d8e55ce0959eeee6c8e190d94",
                "sha256:c840e62059cd3be204b0c9c9f74be2c09d5648eddd4580d9314c3ecde0b30936"
            ],
            "markers": "python_version >= '3.6'",
            "version": "==5.0.0"
        },
        "stack-data": {
            "hashes": [
                "sha256:77bec1402dcd0987e9022326473fdbcc767304892a533ed8c29888dacb7dddbc",
                "sha256:aa1d52d14d09c7a9a12bb740e6bdfffe0f5e8f4f9218d85e7c73a8c37f7ae38d"
            ],
            "version": "==0.3.0"
        },
        "stevedore": {
            "hashes": [
                "sha256:a547de73308fd7e90075bb4d301405bebf705292fa90a90fc3bcf9133f58616c",
                "sha256:f40253887d8712eaa2bb0ea3830374416736dc8ec0e22f5a65092c1174c44335"
            ],
            "markers": "python_version >= '3.6'",
            "version": "==3.5.0"
        },
        "toml": {
            "hashes": [
                "sha256:806143ae5bfb6a3c6e736a764057db0e6a0e05e338b5630894a5f779cabb4f9b",
                "sha256:b3bda1d108d5dd99f4a20d24d9c348e91c4db7ab1b749200bded2f839ccbe68f"
            ],
<<<<<<< HEAD
            "markers": "python_version > '3.6'",
=======
            "markers": "python_version >= '2.6' and python_version not in '3.0, 3.1, 3.2, 3.3'",
>>>>>>> bf97b23b
            "version": "==0.10.2"
        },
        "tomli": {
            "hashes": [
                "sha256:939de3e7a6161af0c887ef91b7d41a53e7c5a1ca976325f429cb46ea9bc30ecc",
                "sha256:de526c12914f0c550d15924c62d72abc48d6fe7364aa87328337a31007fe8a4f"
            ],
            "markers": "python_version >= '3.7'",
            "version": "==2.0.1"
        },
        "traitlets": {
            "hashes": [
                "sha256:0bb9f1f9f017aa8ec187d8b1b2a7a6626a2a1d877116baba52a129bfa124f8e2",
                "sha256:65fa18961659635933100db8ca120ef6220555286949774b9cfc106f941d1c7a"
            ],
            "markers": "python_version >= '3.7'",
            "version": "==5.3.0"
        },
        "wcwidth": {
            "hashes": [
                "sha256:beb4802a9cebb9144e99086eff703a642a13d6a0052920003a230f3294bbe784",
                "sha256:c4d647b99872929fdb7bdcaa4fbe7f01413ed3d98077df798530e5b04f116c83"
            ],
            "version": "==0.2.5"
        }
    }
}<|MERGE_RESOLUTION|>--- conflicted
+++ resolved
@@ -141,38 +141,6 @@
         },
         "click": {
             "hashes": [
-<<<<<<< HEAD
-                "sha256:6a7a62563bbfabfda3a38f3023a1db4a35978c0abd76f6c9605ecd6554d6d9b1",
-                "sha256:8458d7b1287c5fb128c90e23381cf99dcde74beaf6c7ff6384ce84d6fe090adb"
-            ],
-            "markers": "python_version >= '3.6'",
-            "version": "==8.0.4"
-        },
-        "cryptography": {
-            "hashes": [
-                "sha256:0a3bf09bb0b7a2c93ce7b98cb107e9170a90c51a0162a20af1c61c765b90e60b",
-                "sha256:1f64a62b3b75e4005df19d3b5235abd43fa6358d5516cfc43d87aeba8d08dd51",
-                "sha256:32db5cc49c73f39aac27574522cecd0a4bb7384e71198bc65a0d23f901e89bb7",
-                "sha256:4881d09298cd0b669bb15b9cfe6166f16fc1277b4ed0d04a22f3d6430cb30f1d",
-                "sha256:4e2dddd38a5ba733be6a025a1475a9f45e4e41139d1321f412c6b360b19070b6",
-                "sha256:53e0285b49fd0ab6e604f4c5d9c5ddd98de77018542e88366923f152dbeb3c29",
-                "sha256:70f8f4f7bb2ac9f340655cbac89d68c527af5bb4387522a8413e841e3e6628c9",
-                "sha256:7b2d54e787a884ffc6e187262823b6feb06c338084bbe80d45166a1cb1c6c5bf",
-                "sha256:7be666cc4599b415f320839e36367b273db8501127b38316f3b9f22f17a0b815",
-                "sha256:8241cac0aae90b82d6b5c443b853723bcc66963970c67e56e71a2609dc4b5eaf",
-                "sha256:82740818f2f240a5da8dfb8943b360e4f24022b093207160c77cadade47d7c85",
-                "sha256:8897b7b7ec077c819187a123174b645eb680c13df68354ed99f9b40a50898f77",
-                "sha256:c2c5250ff0d36fd58550252f54915776940e4e866f38f3a7866d92b32a654b86",
-                "sha256:ca9f686517ec2c4a4ce930207f75c00bf03d94e5063cbc00a1dc42531511b7eb",
-                "sha256:d2b3d199647468d410994dbeb8cec5816fb74feb9368aedf300af709ef507e3e",
-                "sha256:da73d095f8590ad437cd5e9faf6628a218aa7c387e1fdf67b888b47ba56a17f0",
-                "sha256:e167b6b710c7f7bc54e67ef593f8731e1f45aa35f8a8a7b72d6e42ec76afd4b3",
-                "sha256:ea634401ca02367c1567f012317502ef3437522e2fc44a3ea1844de028fa4b84",
-                "sha256:ec6597aa85ce03f3e507566b8bcdf9da2227ec86c4266bd5e6ab4d9e0cc8dab2",
-                "sha256:f64b232348ee82f13aac22856515ce0195837f6968aeaa94a3d0353ea2ec06a6"
-            ],
-            "version": "==36.0.2"
-=======
                 "sha256:7682dc8afb30297001674575ea00d1814d808d6a36af415a82bd481d37ba7b8e",
                 "sha256:bb4d8133cb15a609f44e8213d9b391b0809795062913b383c62be0ee95b1db48"
             ],
@@ -205,18 +173,13 @@
                 "sha256:f8c0a6e9e1dd3eb0414ba320f85da6b0dcbd543126e30fcc546e7372a7fbf3b9"
             ],
             "version": "==37.0.4"
->>>>>>> bf97b23b
         },
         "dnspython": {
             "hashes": [
                 "sha256:0f7569a4a6ff151958b64304071d370daa3243d15941a7beedf0c9fe5105603e",
                 "sha256:a851e51367fb93e9e1361732c1d60dab63eff98712e503ea7d92e6eccb109b4f"
             ],
-<<<<<<< HEAD
-            "markers": "python_version >= '3.6' and python_version < '4.0'",
-=======
             "markers": "python_version >= '3.6' and python_version < '4'",
->>>>>>> bf97b23b
             "version": "==2.2.1"
         },
         "ecdsa": {
@@ -243,34 +206,7 @@
                 "sha256:43d12891b78fc497a50623e9c7c24640c569489f060acd9ce2c4902080487a93"
             ],
             "index": "pypi",
-<<<<<<< HEAD
             "version": "==0.75.0"
-=======
-            "version": "==0.58.1"
-        },
-        "graphene": {
-            "hashes": [
-                "sha256:73332510a14b94fcb925dae4563ad6a028d414144704fdcc191565af72608798",
-                "sha256:99becdccd2683c2db1a8486e98d007b5e64fa2ff0922e6c1b08e19233031368d"
-            ],
-            "version": "==3.1"
-        },
-        "graphql-core": {
-            "hashes": [
-                "sha256:9d1bf141427b7d54be944587c8349df791ce60ade2e3cccaf9c56368c133c201",
-                "sha256:f83c658e4968998eed1923a2e3e3eddd347e005ac0315fbb7ca4d70ea9156323"
-            ],
-            "markers": "python_version >= '3.6' and python_version < '4'",
-            "version": "==3.2.1"
-        },
-        "graphql-relay": {
-            "hashes": [
-                "sha256:1ff1c51298356e481a0be009ccdff249832ce53f30559c1338f22a0e0d17250c",
-                "sha256:c9b22bd28b170ba1fe674c74384a8ff30a76c8e26f88ac3aa1584dd3179953e5"
-            ],
-            "markers": "python_version >= '3.6' and python_version < '4'",
-            "version": "==3.2.0"
->>>>>>> bf97b23b
         },
         "greenlet": {
             "hashes": [
@@ -329,11 +265,7 @@
                 "sha256:f27f0875e0873f6bf5df09a456bfcac0667824cabac4cad30b43f36e0382ffe7",
                 "sha256:fcd4a6d04995f1d66bc78b503e4e59ae72fd32aaec4f661657fe5ae5c1aa4ce3"
             ],
-<<<<<<< HEAD
-            "markers": "python_version >= '3' and (platform_machine == 'aarch64' or (platform_machine == 'ppc64le' or (platform_machine == 'x86_64' or (platform_machine == 'amd64' or (platform_machine == 'AMD64' or (platform_machine == 'win32' or platform_machine == 'WIN32'))))))",
-=======
             "markers": "python_version >= '3' and platform_machine == 'aarch64' or (platform_machine == 'ppc64le' or (platform_machine == 'x86_64' or (platform_machine == 'amd64' or (platform_machine == 'AMD64' or (platform_machine == 'win32' or platform_machine == 'WIN32')))))",
->>>>>>> bf97b23b
             "version": "==2.0.0a2"
         },
         "h11": {
@@ -381,17 +313,10 @@
         },
         "jinja2": {
             "hashes": [
-<<<<<<< HEAD
-                "sha256:a2f09a92f358b96b5f6ca6ecb4502669c4acb55d8733bbb2b2c9c4af5564c605",
-                "sha256:da424924c069a4013730d8dd010cbecac7e7bb752be388db3741688bffb48dc6"
-            ],
-            "version": "==3.1.0"
-=======
                 "sha256:31351a702a408a9e7595a8fc6150fc3f43bb6bf7e319770cbc0db9df9437e852",
                 "sha256:6088930bfe239f0e6710546ab9c19c9ef35e29792895fed6e6e31a023a182a61"
             ],
             "version": "==3.1.2"
->>>>>>> bf97b23b
         },
         "markupsafe": {
             "hashes": [
@@ -708,54 +633,6 @@
         },
         "sqlalchemy": {
             "hashes": [
-<<<<<<< HEAD
-                "sha256:04164e0063feb7aedd9d073db0fd496edb244be40d46ea1f0d8990815e4b8c34",
-                "sha256:159c2f69dd6efd28e894f261ffca1100690f28210f34cfcd70b895e0ea7a64f3",
-                "sha256:199dc6d0068753b6a8c0bd3aceb86a3e782df118260ebc1fa981ea31ee054674",
-                "sha256:1bbac3e8293b34c4403d297e21e8f10d2a57756b75cff101dc62186adec725f5",
-                "sha256:20e9eba7fd86ef52e0df25bea83b8b518dfdf0bce09b336cfe51671f52aaaa3f",
-                "sha256:290cbdf19129ae520d4bdce392648c6fcdbee763bc8f750b53a5ab51880cb9c9",
-                "sha256:316270e5867566376e69a0ac738b863d41396e2b63274616817e1d34156dff0e",
-                "sha256:3f88a4ee192142eeed3fe173f673ea6ab1f5a863810a9d85dbf6c67a9bd08f97",
-                "sha256:4aa96e957141006181ca58e792e900ee511085b8dae06c2d08c00f108280fb8a",
-                "sha256:4b2bcab3a914715d332ca783e9bda13bc570d8b9ef087563210ba63082c18c16",
-                "sha256:576684771456d02e24078047c2567025f2011977aa342063468577d94e194b00",
-                "sha256:5a2e73508f939175363d8a4be9dcdc84cf16a92578d7fa86e6e4ca0e6b3667b2",
-                "sha256:5ba59761c19b800bc2e1c9324da04d35ef51e4ee9621ff37534bc2290d258f71",
-                "sha256:5dc9801ae9884e822ba942ca493642fb50f049c06b6dbe3178691fce48ceb089",
-                "sha256:6fdd2dc5931daab778c2b65b03df6ae68376e028a3098eb624d0909d999885bc",
-                "sha256:708973b5d9e1e441188124aaf13c121e5b03b6054c2df59b32219175a25aa13e",
-                "sha256:7ff72b3cc9242d1a1c9b84bd945907bf174d74fc2519efe6184d6390a8df478b",
-                "sha256:8679f9aba5ac22e7bce54ccd8a77641d3aea3e2d96e73e4356c887ebf8ff1082",
-                "sha256:8b9a395122770a6f08ebfd0321546d7379f43505882c7419d7886856a07caa13",
-                "sha256:8e1e5d96b744a4f91163290b01045430f3f32579e46d87282449e5b14d27d4ac",
-                "sha256:9a0195af6b9050c9322a97cf07514f66fe511968e623ca87b2df5e3cf6349615",
-                "sha256:9cb5698c896fa72f88e7ef04ef62572faf56809093180771d9be8d9f2e264a13",
-                "sha256:b3f1d9b3aa09ab9adc7f8c4b40fc3e081eb903054c9a6f9ae1633fe15ae503b4",
-                "sha256:bb42f9b259c33662c6a9b866012f6908a91731a419e69304e1261ba3ab87b8d1",
-                "sha256:bca714d831e5b8860c3ab134c93aec63d1a4f493bed20084f54e3ce9f0a3bf99",
-                "sha256:bedd89c34ab62565d44745212814e4b57ef1c24ad4af9b29c504ce40f0dc6558",
-                "sha256:bfec934aac7f9fa95fc82147a4ba5db0a8bdc4ebf1e33b585ab8860beb10232f",
-                "sha256:c7046f7aa2db445daccc8424f50b47a66c4039c9f058246b43796aa818f8b751",
-                "sha256:d7e483f4791fbda60e23926b098702340504f7684ce7e1fd2c1bf02029288423",
-                "sha256:dd93162615870c976dba43963a24bb418b28448fef584f30755990c134a06a55",
-                "sha256:e4607d2d16330757818c9d6fba322c2e80b4b112ff24295d1343a80b876eb0ed",
-                "sha256:e9a680d9665f88346ed339888781f5236347933906c5a56348abb8261282ec48",
-                "sha256:edfcf93fd92e2f9eef640b3a7a40db20fe3c1d7c2c74faa41424c63dead61b76",
-                "sha256:f7e4a3c0c3c596296b37f8427c467c8e4336dc8d50f8ed38042e8ba79507b2c9",
-                "sha256:fff677fa4522dafb5a5e2c0cf909790d5d367326321aeabc0dffc9047cb235bd"
-            ],
-            "markers": "python_version >= '2.7' and python_version not in '3.0, 3.1, 3.2, 3.3, 3.4, 3.5'",
-            "version": "==1.4.32"
-        },
-        "sqlalchemy2-stubs": {
-            "hashes": [
-                "sha256:207e3d8a36fc032d325f4eec89e0c6760efe81d07e978513d8c9b14f108dcd0c",
-                "sha256:bd4a3d5ca7ff9d01b2245e1b26304d6b2ec4daf43a01faf40db9e09245679433"
-            ],
-            "markers": "python_version >= '3.6'",
-            "version": "==0.0.2a21"
-=======
                 "sha256:047ef5ccd8860f6147b8ac6c45a4bc573d4e030267b45d9a1c47b55962ff0e6f",
                 "sha256:05a05771617bfa723ba4cef58d5b25ac028b0d68f28f403edebed5b8243b3a87",
                 "sha256:0ec54460475f0c42512895c99c63d90dd2d9cbd0c13491a184182e85074b04c5",
@@ -803,7 +680,6 @@
             ],
             "markers": "python_version >= '3.6'",
             "version": "==0.0.2a24"
->>>>>>> bf97b23b
         },
         "sqlmodel": {
             "hashes": [
@@ -831,54 +707,6 @@
         },
         "ujson": {
             "hashes": [
-<<<<<<< HEAD
-                "sha256:00fd67952b1a8a46cf5b0a51b3838187332d13d2e8d178423c5a5405c21d9e7c",
-                "sha256:01d12df8eb25afb939a003284b5b5adca9788c1176c445641e5980fa892562ac",
-                "sha256:087cd977f4f63f885a49607244e7e157801a22aadcc075a262d3c3633138573c",
-                "sha256:0c81159d3f1bcb5729ba019e63e78ee6c91b556e1ac0e67c7579768720fd3c4e",
-                "sha256:103cbabe4e6fd70c957219519e37d65be612d7c74d91ef19022a2c8f8c5e4e82",
-                "sha256:1601354caaab0697a9b24815a31611ad013d29cf957d545fc1cd59835b82e3c1",
-                "sha256:18040475d997d93a6851d8bee474fba2ec94869e8f826dddd66cdae4aa3fdb92",
-                "sha256:1f211c7c0c9377cbf4650aa990118d0c2cce3c5fad476c39ecd35b6714ba4463",
-                "sha256:294e907f134fb5d83e0a4439cf4040d74da77157938b4db5730cd174621dcf8b",
-                "sha256:2a06006dad34c8cfaa734bd6458452e46702b368da53b56e7732351082aa0420",
-                "sha256:327ec982bb89abe779fe463e1013c47aae6ed53b76600af7cb1e8b8cb0ee9f85",
-                "sha256:32ee97ec37af31b35ca4395732d883bf74fb70309d38485f7fb9a5cc3332c53e",
-                "sha256:3609e0514f6f721c6c9818b9374ec91b994e59fb193af2f924ca3f2f32009f1c",
-                "sha256:3d8eaab72ad8129c12ed90ebf310230bd014b6bbf99145ebf2bc890238e0254f",
-                "sha256:43d2403451d7bd27b6a600f89d4bd2cf6e1b3494254509d8b5ef3c8e94ae4d8e",
-                "sha256:47af81df5d575e36d4be9396db94f35c8f62de3077a405f9af94f9756255cef5",
-                "sha256:4f35dcf6d2a67e913a7135809006bd000d55ad5b5834b5dbe5b82dcf8db1ac05",
-                "sha256:5d1083a0dcb39b43cfcd948f09e480c23eb4af66d7d08f6b36951f4c629c3bd1",
-                "sha256:6df94e675b05ecf4e7a57883a73b916ffcb5872d7b1298ac5cef8ac1cbce73c6",
-                "sha256:7a318df321d7adc3de876b29640cca8de1ad4d4e4fe7c4a76d64d9d6f1676304",
-                "sha256:7b0a63865ec2978ebafb0906bf982eb52bea26fc98e2ae5e59b9d204afe2d762",
-                "sha256:843fd8b3246b2b20bbae48b2334d26507c9531b2b014533adfc6132e3ec8e60c",
-                "sha256:85f28c38952b8a94183ab15ec6c6e89c117d00ceeae5d754ef1a33e01e28b845",
-                "sha256:8a0d9dde58937976cd06cd776411b77b0e5d38db0a3c1be28ee8bb428ff5a42b",
-                "sha256:9baa160ba1d3f712a356e77718251c9d9eee43ed548debdcc9d75b06a75b3e82",
-                "sha256:9c5330692122b999997911252466a7d17e4e428d7d9a8db0b99ba81b8b9c010c",
-                "sha256:9f4a34386785a33600ac7442fec34c3d8b2d7e5309cfc94bc7c9ba93f12640c2",
-                "sha256:a6c32356145d95a0403b5895d60c36798a48af13b8863e43ad7457a0361afad0",
-                "sha256:b0b9cde57eebaac26de040f8ebf0541e06fe9bcf7e42872dc036d2ced7d99ccf",
-                "sha256:b0e9510e867c72a87db2d16377c2bef912f29afd8381d1fdae332b9b7f697efa",
-                "sha256:b270088e472f1d65a0a0aab3190010b9ac1a5b2969d39bf2b53c0fbf339bc87a",
-                "sha256:b72fadeea5727204674c9f77166da7feaafdf70f1ed50bb15bf321f7c39c7194",
-                "sha256:b80a35bad8fad1772f992bae8086b0cde788cd3b37f35d0d4506c93e6edad645",
-                "sha256:b850029d64008e970cae04ada69aa33e1cd412106a1efde221269c1cda1b40cc",
-                "sha256:baee56eca35cb5fbe02c28bd9c0936be41a96fa5c0812d9d4b7edeb5c3d568a0",
-                "sha256:bf199015910fcfa19b6e12881abeb462498791b2ab0111ff8b17095d0477e9d4",
-                "sha256:d8e2a52fbeee55db306b9306892f5cde7e78c56069c1212abf176d1886fff60a",
-                "sha256:de42986e2602b6a0baca452ff50e9cbe66faf256761295d5d07ae3f6757b487d",
-                "sha256:df481d4e13ca34d870d1fdf387742867edff3f78a1eea1bbcd72ea2fa68d9a6e",
-                "sha256:e46c1462761db518fae51ab0d89a6256aeac148a795f7244d9084c459b477af5",
-                "sha256:e7e73ec5ba1b42c2027773f69b70eff28df132907aa98b28166c39d3ea45e85b",
-                "sha256:f158fdb08e022f2f16f0fba317a80558b0cebc7e2c84ae783e5f75616d5c90d5",
-                "sha256:fc9a508efb829bf0542be9b2578d8da08f0ab1fa712e086ebb777d6ec9e6d8d2",
-                "sha256:fd0901db652a58f46550074596227dbddb7a02d2de744d3cd2358101f78037bb"
-            ],
-            "version": "==4.3.0"
-=======
                 "sha256:025758cf6561af6986d77cd4af9367ab56dde5c7c50f13f59e6964b4b25df73e",
                 "sha256:0551c1ba0bc9e05b69d9c18266dbc93252b5fa3cd9940051bc88a0dd33607b19",
                 "sha256:05e411627e5d6ee773232960ca7307e66017f78e3fa74f7e95c3a8cc5cb05415",
@@ -931,18 +759,13 @@
                 "sha256:fd82932aaa224abd7d01e823b77aef9970f5ac1695027331d99e7f5fda9d37f5"
             ],
             "version": "==5.4.0"
->>>>>>> bf97b23b
         },
         "urllib3": {
             "hashes": [
                 "sha256:44ece4d53fb1706f667c9bd1c648f5469a2ec925fcf3a776667042d645472c14",
                 "sha256:aabaf16477806a5e1dd19aa41f8c2b7950dd3c746362d7e3223dbe6de6ac448e"
             ],
-<<<<<<< HEAD
-            "markers": "python_version >= '2.7' and python_version not in '3.0, 3.1, 3.2, 3.3, 3.4' and python_version < '4.0'",
-=======
             "markers": "python_version >= '2.7' and python_version not in '3.0, 3.1, 3.2, 3.3, 3.4' and python_version < '4'",
->>>>>>> bf97b23b
             "version": "==1.26.9"
         },
         "uvicorn": {
@@ -979,65 +802,6 @@
         },
         "watchgod": {
             "hashes": [
-<<<<<<< HEAD
-                "sha256:4ba20c2fa3e63df706ab50e694b9453b05395fadb7cbbfd984d71fb1547d485d",
-                "sha256:c12d15f3df7d11e740704e45398277f75f1d78f46ad59ca9d7505bfd8b8d3086"
-            ],
-            "version": "==0.8.1"
-        },
-        "websockets": {
-            "hashes": [
-                "sha256:038afef2a05893578d10dadbdbb5f112bd115c46347e1efe99f6a356ff062138",
-                "sha256:05f6e9757017270e7a92a2975e2ae88a9a582ffc4629086fd6039aa80e99cd86",
-                "sha256:0b66421f9f13d4df60cd48ab977ed2c2b6c9147ae1a33caf5a9f46294422fda1",
-                "sha256:0cd02f36d37e503aca88ab23cc0a1a0e92a263d37acf6331521eb38040dcf77b",
-                "sha256:0f73cb2526d6da268e86977b2c4b58f2195994e53070fe567d5487c6436047e6",
-                "sha256:117383d0a17a0dda349f7a8790763dde75c1508ff8e4d6e8328b898b7df48397",
-                "sha256:1c1f3b18c8162e3b09761d0c6a0305fd642934202541cc511ef972cb9463261e",
-                "sha256:1c9031e90ebfc486e9cdad532b94004ade3aa39a31d3c46c105bb0b579cd2490",
-                "sha256:2349fa81b6b959484bb2bda556ccb9eb70ba68987646a0f8a537a1a18319fb03",
-                "sha256:24b879ba7db12bb525d4e58089fcbe6a3df3ce4666523183654170e86d372cbe",
-                "sha256:2aa9b91347ecd0412683f28aabe27f6bad502d89bd363b76e0a3508b1596402e",
-                "sha256:56d48eebe9e39ce0d68701bce3b21df923aa05dcc00f9fd8300de1df31a7c07c",
-                "sha256:5a38a0175ae82e4a8c4bac29fc01b9ee26d7d5a614e5ee11e7813c68a7d938ce",
-                "sha256:5b04270b5613f245ec84bb2c6a482a9d009aefad37c0575f6cda8499125d5d5c",
-                "sha256:6193bbc1ee63aadeb9a4d81de0e19477401d150d506aee772d8380943f118186",
-                "sha256:669e54228a4d9457abafed27cbf0e2b9f401445c4dfefc12bf8e4db9751703b8",
-                "sha256:6a009eb551c46fd79737791c0c833fc0e5b56bcd1c3057498b262d660b92e9cd",
-                "sha256:71a4491cfe7a9f18ee57d41163cb6a8a3fa591e0f0564ca8b0ed86b2a30cced4",
-                "sha256:7b38a5c9112e3dbbe45540f7b60c5204f49b3cb501b40950d6ab34cd202ab1d0",
-                "sha256:7bb9d8a6beca478c7e9bdde0159bd810cc1006ad6a7cb460533bae39da692ca2",
-                "sha256:82bc33db6d8309dc27a3bee11f7da2288ad925fcbabc2a4bb78f7e9c56249baf",
-                "sha256:8351c3c86b08156337b0e4ece0e3c5ec3e01fcd14e8950996832a23c99416098",
-                "sha256:8beac786a388bb99a66c3be4ab0fb38273c0e3bc17f612a4e0a47c4fc8b9c045",
-                "sha256:97950c7c844ec6f8d292440953ae18b99e3a6a09885e09d20d5e7ecd9b914cf8",
-                "sha256:98f57b3120f8331cd7440dbe0e776474f5e3632fdaa474af1f6b754955a47d71",
-                "sha256:9ca2ca05a4c29179f06cf6727b45dba5d228da62623ec9df4184413d8aae6cb9",
-                "sha256:a03a25d95cc7400bd4d61a63460b5d85a7761c12075ee2f51de1ffe73aa593d3",
-                "sha256:a10c0c1ee02164246f90053273a42d72a3b2452a7e7486fdae781138cf7fbe2d",
-                "sha256:a72b92f96e5e540d5dda99ee3346e199ade8df63152fa3c737260da1730c411f",
-                "sha256:ac081aa0307f263d63c5ff0727935c736c8dad51ddf2dc9f5d0c4759842aefaa",
-                "sha256:b22bdc795e62e71118b63e14a08bacfa4f262fd2877de7e5b950f5ac16b0348f",
-                "sha256:b4059e2ccbe6587b6dc9a01db5fc49ead9a884faa4076eea96c5ec62cb32f42a",
-                "sha256:b7fe45ae43ac814beb8ca09d6995b56800676f2cfa8e23f42839dc69bba34a42",
-                "sha256:bef03a51f9657fb03d8da6ccd233fe96e04101a852f0ffd35f5b725b28221ff3",
-                "sha256:bffc65442dd35c473ca9790a3fa3ba06396102a950794f536783f4b8060af8dd",
-                "sha256:c21a67ab9a94bd53e10bba21912556027fea944648a09e6508415ad14e37c325",
-                "sha256:c67d9cacb3f6537ca21e9b224d4fd08481538e43bcac08b3d93181b0816def39",
-                "sha256:c6e56606842bb24e16e36ae7eb308d866b4249cf0be8f63b212f287eeb76b124",
-                "sha256:cb316b87cbe3c0791c2ad92a5a36bf6adc87c457654335810b25048c1daa6fd5",
-                "sha256:cef40a1b183dcf39d23b392e9dd1d9b07ab9c46aadf294fff1350fb79146e72b",
-                "sha256:cf931c33db9c87c53d009856045dd524e4a378445693382a920fa1e0eb77c36c",
-                "sha256:d4d110a84b63c5cfdd22485acc97b8b919aefeecd6300c0c9d551e055b9a88ea",
-                "sha256:d5396710f86a306cf52f87fd8ea594a0e894ba0cc5a36059eaca3a477dc332aa",
-                "sha256:f09f46b1ff6d09b01c7816c50bd1903cf7d02ebbdb63726132717c2fcda835d5",
-                "sha256:f14bd10e170abc01682a9f8b28b16e6f20acf6175945ef38db6ffe31b0c72c3f",
-                "sha256:f5c335dc0e7dc271ef36df3f439868b3c790775f345338c2f61a562f1074187b",
-                "sha256:f8296b8408ec6853b26771599990721a26403e62b9de7e50ac0a056772ac0b5e",
-                "sha256:fa35c5d1830d0fb7b810324e9eeab9aa92e8f273f11fdbdc0741dcded6d72b9f"
-            ],
-            "version": "==10.2"
-=======
                 "sha256:2f3e8137d98f493ff58af54ea00f4d1433a6afe2ed08ab331a657df468c6bfce",
                 "sha256:cb11ff66657befba94d828e3b622d5fb76f22fbda1376f355f3e6e51e97d9450"
             ],
@@ -1095,7 +859,6 @@
                 "sha256:fc06cc8073c8e87072138ba1e431300e2d408f054b27047d047b549455066ff4"
             ],
             "version": "==10.3"
->>>>>>> bf97b23b
         }
     },
     "develop": {
@@ -1152,19 +915,11 @@
         },
         "click": {
             "hashes": [
-<<<<<<< HEAD
-                "sha256:6a7a62563bbfabfda3a38f3023a1db4a35978c0abd76f6c9605ecd6554d6d9b1",
-                "sha256:8458d7b1287c5fb128c90e23381cf99dcde74beaf6c7ff6384ce84d6fe090adb"
-            ],
-            "markers": "python_version >= '3.6'",
-            "version": "==8.0.4"
-=======
                 "sha256:7682dc8afb30297001674575ea00d1814d808d6a36af415a82bd481d37ba7b8e",
                 "sha256:bb4d8133cb15a609f44e8213d9b391b0809795062913b383c62be0ee95b1db48"
             ],
             "markers": "python_version >= '3.7'",
             "version": "==8.1.3"
->>>>>>> bf97b23b
         },
         "decorator": {
             "hashes": [
@@ -1313,19 +1068,11 @@
         },
         "platformdirs": {
             "hashes": [
-<<<<<<< HEAD
-                "sha256:7535e70dfa32e84d4b34996ea99c5e432fa29a708d0f4e394bbcb2a8faa4f16d",
-                "sha256:bcae7cab893c2d310a711b70b24efb93334febe65f8de776ee320b517471e227"
-            ],
-            "markers": "python_version >= '3.7'",
-            "version": "==2.5.1"
-=======
                 "sha256:027d8e83a2d7de06bbac4e5ef7e023c02b863d7ea5d079477e722bb41ab25788",
                 "sha256:58c8abb07dcb441e6ee4b11d8df0ac856038f944ab98b7be6b27b2a3c7feef19"
             ],
             "markers": "python_version >= '3.7'",
             "version": "==2.5.2"
->>>>>>> bf97b23b
         },
         "prompt-toolkit": {
             "hashes": [
@@ -1393,19 +1140,11 @@
         },
         "setuptools": {
             "hashes": [
-<<<<<<< HEAD
-                "sha256:6221e37dc86fcdc9dad9d9eb2002e9f9798fe4aca1bf18f280e66e50c0eb7fca",
-                "sha256:ad88b13f3dc60420259c9877486908ddad12c7befaff0d624c7190f742abd64f"
-            ],
-            "markers": "python_version >= '3.7'",
-            "version": "==61.0.0"
-=======
                 "sha256:16923d366ced322712c71ccb97164d07472abeecd13f3a6c283f6d5d26722793",
                 "sha256:db3b8e2f922b2a910a29804776c643ea609badb6a32c4bcc226fd4fd902cce65"
             ],
             "markers": "python_version >= '3.7'",
             "version": "==63.1.0"
->>>>>>> bf97b23b
         },
         "six": {
             "hashes": [
@@ -1443,11 +1182,7 @@
                 "sha256:806143ae5bfb6a3c6e736a764057db0e6a0e05e338b5630894a5f779cabb4f9b",
                 "sha256:b3bda1d108d5dd99f4a20d24d9c348e91c4db7ab1b749200bded2f839ccbe68f"
             ],
-<<<<<<< HEAD
-            "markers": "python_version > '3.6'",
-=======
             "markers": "python_version >= '2.6' and python_version not in '3.0, 3.1, 3.2, 3.3'",
->>>>>>> bf97b23b
             "version": "==0.10.2"
         },
         "tomli": {
